"""FastMCP - A more ergonomic interface for MCP servers."""

from __future__ import annotations as _annotations

import inspect
import re
from collections.abc import AsyncIterator, Awaitable, Callable, Collection, Iterable, Sequence
from contextlib import AbstractAsyncContextManager, asynccontextmanager
from typing import Any, Generic, Literal

import anyio
import pydantic_core
from pydantic import BaseModel
from pydantic.networks import AnyUrl
from pydantic_settings import BaseSettings, SettingsConfigDict
from starlette.applications import Starlette
from starlette.middleware import Middleware
from starlette.middleware.authentication import AuthenticationMiddleware
from starlette.requests import Request
from starlette.responses import Response
from starlette.routing import Mount, Route
from starlette.types import Receive, Scope, Send

from mcp.server.auth.middleware.auth_context import AuthContextMiddleware
from mcp.server.auth.middleware.bearer_auth import BearerAuthBackend, RequireAuthMiddleware
from mcp.server.auth.provider import OAuthAuthorizationServerProvider, ProviderTokenVerifier, TokenVerifier
from mcp.server.auth.settings import AuthSettings
from mcp.server.elicitation import ElicitationResult, ElicitSchemaModelT, elicit_with_validation
from mcp.server.fastmcp.authorizer import AllowAllAuthorizer, Authorizer
from mcp.server.fastmcp.exceptions import ResourceError
from mcp.server.fastmcp.prompts import Prompt, PromptManager
from mcp.server.fastmcp.resources import FunctionResource, Resource, ResourceManager
from mcp.server.fastmcp.tools import Tool, ToolManager
from mcp.server.fastmcp.utilities.logging import configure_logging, get_logger
from mcp.server.lowlevel.helper_types import ReadResourceContents
from mcp.server.lowlevel.server import LifespanResultT
from mcp.server.lowlevel.server import Server as MCPServer
from mcp.server.lowlevel.server import lifespan as default_lifespan
from mcp.server.session import ServerSession, ServerSessionT
from mcp.server.sse import SseServerTransport
from mcp.server.stdio import stdio_server
from mcp.server.streamable_http import EventStore
from mcp.server.streamable_http_manager import StreamableHTTPSessionManager
from mcp.server.transport_security import TransportSecuritySettings
from mcp.shared.context import LifespanContextT, RequestContext, RequestT
from mcp.types import AnyFunction, ContentBlock, GetPromptResult, ToolAnnotations
from mcp.types import Prompt as MCPPrompt
from mcp.types import PromptArgument as MCPPromptArgument
from mcp.types import Resource as MCPResource
from mcp.types import ResourceTemplate as MCPResourceTemplate
from mcp.types import Tool as MCPTool

logger = get_logger(__name__)


class Settings(BaseSettings, Generic[LifespanResultT]):
    """FastMCP server settings.

    All settings can be configured via environment variables with the prefix FASTMCP_.
    For example, FASTMCP_DEBUG=true will set debug=True.
    """

    model_config = SettingsConfigDict(
        env_prefix="FASTMCP_",
        env_file=".env",
        env_nested_delimiter="__",
        nested_model_default_partial_update=True,
        extra="ignore",
    )

    # Server settings
    debug: bool
    log_level: Literal["DEBUG", "INFO", "WARNING", "ERROR", "CRITICAL"]

    # HTTP settings
    host: str
    port: int
    mount_path: str
    sse_path: str
    message_path: str
    streamable_http_path: str

    # StreamableHTTP settings
    json_response: bool
    stateless_http: bool
    """Define if the server should create a new transport per request."""

    # resource settings
    warn_on_duplicate_resources: bool

    # tool settings
    warn_on_duplicate_tools: bool

    # prompt settings
    warn_on_duplicate_prompts: bool

    # TODO(Marcelo): Investigate if this is used. If it is, it's probably a good idea to remove it.
    dependencies: list[str]
    """A list of dependencies to install in the server environment."""

    lifespan: Callable[[FastMCP[LifespanResultT]], AbstractAsyncContextManager[LifespanResultT]] | None
    """A async context manager that will be called when the server is started."""

    auth: AuthSettings | None

    # Transport security settings (DNS rebinding protection)
    transport_security: TransportSecuritySettings | None

    authorizer: Authorizer = AllowAllAuthorizer()

    authorizer: Authorizer = AllowAllAuthorizer()


def lifespan_wrapper(
    app: FastMCP[LifespanResultT],
    lifespan: Callable[[FastMCP[LifespanResultT]], AbstractAsyncContextManager[LifespanResultT]],
) -> Callable[[MCPServer[LifespanResultT, Request]], AbstractAsyncContextManager[LifespanResultT]]:
    @asynccontextmanager
    async def wrap(_: MCPServer[LifespanResultT, Request]) -> AsyncIterator[LifespanResultT]:
        async with lifespan(app) as context:
            yield context

    return wrap


class FastMCP(Generic[LifespanResultT]):
    def __init__(
        self,
        name: str | None = None,
        instructions: str | None = None,
        auth_server_provider: OAuthAuthorizationServerProvider[Any, Any, Any] | None = None,
        token_verifier: TokenVerifier | None = None,
        event_store: EventStore | None = None,
        *,
        tools: list[Tool] | None = None,
        debug: bool = False,
        log_level: Literal["DEBUG", "INFO", "WARNING", "ERROR", "CRITICAL"] = "INFO",
        host: str = "127.0.0.1",
        port: int = 8000,
        mount_path: str = "/",
        sse_path: str = "/sse",
        message_path: str = "/messages/",
        streamable_http_path: str = "/mcp",
        json_response: bool = False,
        stateless_http: bool = False,
        warn_on_duplicate_resources: bool = True,
        warn_on_duplicate_tools: bool = True,
        warn_on_duplicate_prompts: bool = True,
        dependencies: Collection[str] = (),
        lifespan: Callable[[FastMCP[LifespanResultT]], AbstractAsyncContextManager[LifespanResultT]] | None = None,
        auth: AuthSettings | None = None,
        transport_security: TransportSecuritySettings | None = None,
    ):
        self.settings = Settings(
            debug=debug,
            log_level=log_level,
            host=host,
            port=port,
            mount_path=mount_path,
            sse_path=sse_path,
            message_path=message_path,
            streamable_http_path=streamable_http_path,
            json_response=json_response,
            stateless_http=stateless_http,
            warn_on_duplicate_resources=warn_on_duplicate_resources,
            warn_on_duplicate_tools=warn_on_duplicate_tools,
            warn_on_duplicate_prompts=warn_on_duplicate_prompts,
            dependencies=list(dependencies),
            lifespan=lifespan,
            auth=auth,
            transport_security=transport_security,
        )

        self._mcp_server = MCPServer(
            name=name or "FastMCP",
            instructions=instructions,
            # TODO(Marcelo): It seems there's a type mismatch between the lifespan type from an FastMCP and Server.
            # We need to create a Lifespan type that is a generic on the server type, like Starlette does.
            lifespan=(lifespan_wrapper(self, self.settings.lifespan) if self.settings.lifespan else default_lifespan),  # type: ignore
        )
        self._tool_manager = ToolManager(
            tools=tools,
            warn_on_duplicate_tools=self.settings.warn_on_duplicate_tools,
            authorizer=self.settings.authorizer,
        )
        self._resource_manager = ResourceManager(
            warn_on_duplicate_resources=self.settings.warn_on_duplicate_resources,
            authorizer=self.settings.authorizer,
        )
        self._prompt_manager = PromptManager(
            warn_on_duplicate_prompts=self.settings.warn_on_duplicate_prompts,
            authorizer=self.settings.authorizer,
        )
<<<<<<< HEAD
        self._tool_manager = ToolManager(
            tools=tools,
            warn_on_duplicate_tools=self.settings.warn_on_duplicate_tools,
            authorizer=self.settings.authorizer,
        )
        self._resource_manager = ResourceManager(
            warn_on_duplicate_resources=self.settings.warn_on_duplicate_resources,
            authorizer=self.settings.authorizer,
        )
        self._prompt_manager = PromptManager(
            warn_on_duplicate_prompts=self.settings.warn_on_duplicate_prompts,
            authorizer=self.settings.authorizer,
        )
=======
>>>>>>> 2dd57a1d
        # Validate auth configuration
        if self.settings.auth is not None:
            if auth_server_provider and token_verifier:
                raise ValueError("Cannot specify both auth_server_provider and token_verifier")
            if not auth_server_provider and not token_verifier:
                raise ValueError("Must specify either auth_server_provider or token_verifier when auth is enabled")
        else:
            if auth_server_provider or token_verifier:
                raise ValueError("Cannot specify auth_server_provider or token_verifier without auth settings")

        self._auth_server_provider = auth_server_provider
        self._token_verifier = token_verifier

        # Create token verifier from provider if needed (backwards compatibility)
        if auth_server_provider and not token_verifier:
            self._token_verifier = ProviderTokenVerifier(auth_server_provider)
        self._event_store = event_store
        self._custom_starlette_routes: list[Route] = []
        self.dependencies = self.settings.dependencies
        self._session_manager: StreamableHTTPSessionManager | None = None

        # Set up MCP protocol handlers
        self._setup_handlers()

        # Configure logging
        configure_logging(self.settings.log_level)

    @property
    def name(self) -> str:
        return self._mcp_server.name

    @property
    def instructions(self) -> str | None:
        return self._mcp_server.instructions

    @property
    def session_manager(self) -> StreamableHTTPSessionManager:
        """Get the StreamableHTTP session manager.

        This is exposed to enable advanced use cases like mounting multiple
        FastMCP servers in a single FastAPI application.

        Raises:
            RuntimeError: If called before streamable_http_app() has been called.
        """
        if self._session_manager is None:
            raise RuntimeError(
                "Session manager can only be accessed after"
                "calling streamable_http_app()."
                "The session manager is created lazily"
                "to avoid unnecessary initialization."
            )
        return self._session_manager

    def run(
        self,
        transport: Literal["stdio", "sse", "streamable-http"] = "stdio",
        mount_path: str | None = None,
    ) -> None:
        """Run the FastMCP server. Note this is a synchronous function.

        Args:
            transport: Transport protocol to use ("stdio", "sse", or "streamable-http")
            mount_path: Optional mount path for SSE transport
        """
        TRANSPORTS = Literal["stdio", "sse", "streamable-http"]
        if transport not in TRANSPORTS.__args__:  # type: ignore
            raise ValueError(f"Unknown transport: {transport}")

        match transport:
            case "stdio":
                anyio.run(self.run_stdio_async)
            case "sse":
                anyio.run(lambda: self.run_sse_async(mount_path))
            case "streamable-http":
                anyio.run(self.run_streamable_http_async)

    def _setup_handlers(self) -> None:
        """Set up core MCP protocol handlers."""
        self._mcp_server.list_tools()(self.list_tools)
        # Note: we disable the lowlevel server's input validation.
        # FastMCP does ad hoc conversion of incoming data before validating -
        # for now we preserve this for backwards compatibility.
        self._mcp_server.call_tool(validate_input=False)(self.call_tool)
        self._mcp_server.list_resources()(self.list_resources)
        self._mcp_server.read_resource()(self.read_resource)
        self._mcp_server.list_prompts()(self.list_prompts)
        self._mcp_server.get_prompt()(self.get_prompt)
        self._mcp_server.list_resource_templates()(self.list_resource_templates)

    async def list_tools(self) -> list[MCPTool]:
        """List all available tools."""
        context = self.get_context()
        tools = self._tool_manager.list_tools(context)
        return [
            MCPTool(
                name=info.name,
                title=info.title,
                description=info.description,
                inputSchema=info.parameters,
                outputSchema=info.output_schema,
                annotations=info.annotations,
            )
            for info in tools
        ]

    def get_context(self) -> Context[ServerSession, LifespanResultT, Request]:
        """
        Returns a Context object. Note that the context will only be valid
        during a request; outside a request, most methods will error.
        """
        try:
            request_context = self._mcp_server.request_context
        except LookupError:
            request_context = None
        return Context(request_context=request_context, fastmcp=self)

    async def call_tool(self, name: str, arguments: dict[str, Any]) -> Sequence[ContentBlock] | dict[str, Any]:
        """Call a tool by name with arguments."""
        context = self.get_context()
        return await self._tool_manager.call_tool(name, arguments, context=context, convert_result=True)

    async def list_resources(self) -> list[MCPResource]:
        """List all available resources."""
        context = self.get_context()
        resources = self._resource_manager.list_resources(context)
        return [
            MCPResource(
                uri=resource.uri,
                name=resource.name or "",
                title=resource.title,
                description=resource.description,
                mimeType=resource.mime_type,
            )
            for resource in resources
        ]

    async def list_resource_templates(self) -> list[MCPResourceTemplate]:
        context = self.get_context()
        templates = self._resource_manager.list_templates(context)
        return [
            MCPResourceTemplate(
                uriTemplate=template.uri_template,
                name=template.name,
                title=template.title,
                description=template.description,
            )
            for template in templates
        ]

    async def read_resource(self, uri: AnyUrl | str) -> Iterable[ReadResourceContents]:
        """Read a resource by URI."""
        context = self.get_context()
        resource = await self._resource_manager.get_resource(uri, context)
        if not resource:
            raise ResourceError(f"Unknown resource: {uri}")

        try:
            content = await resource.read()
            return [ReadResourceContents(content=content, mime_type=resource.mime_type)]
        except Exception as e:
            logger.exception(f"Error reading resource {uri}")
            raise ResourceError(str(e))

    def add_custom_tool(self, tool: Tool):
        self._tool_manager.add_custom_tool(tool)

    def add_tool(
        self,
        fn: AnyFunction,
        name: str | None = None,
        title: str | None = None,
        description: str | None = None,
        annotations: ToolAnnotations | None = None,
        structured_output: bool | None = None,
    ) -> None:
        """Add a tool to the server.

        The tool function can optionally request a Context object by adding a parameter
        with the Context type annotation. See the @tool decorator for examples.

        Args:
            fn: The function to register as a tool
            name: Optional name for the tool (defaults to function name)
            title: Optional human-readable title for the tool
            description: Optional description of what the tool does
            annotations: Optional ToolAnnotations providing additional tool information
            structured_output: Controls whether the tool's output is structured or unstructured
                - If None, auto-detects based on the function's return type annotation
                - If True, unconditionally creates a structured tool (return type annotation permitting)
                - If False, unconditionally creates an unstructured tool
        """
        self._tool_manager.add_tool(
            fn,
            name=name,
            title=title,
            description=description,
            annotations=annotations,
            structured_output=structured_output,
        )

    def tool(
        self,
        name: str | None = None,
        title: str | None = None,
        description: str | None = None,
        annotations: ToolAnnotations | None = None,
        structured_output: bool | None = None,
    ) -> Callable[[AnyFunction], AnyFunction]:
        """Decorator to register a tool.

        Tools can optionally request a Context object by adding a parameter with the
        Context type annotation. The context provides access to MCP capabilities like
        logging, progress reporting, and resource access.

        Args:
            name: Optional name for the tool (defaults to function name)
            title: Optional human-readable title for the tool
            description: Optional description of what the tool does
            annotations: Optional ToolAnnotations providing additional tool information
            structured_output: Controls whether the tool's output is structured or unstructured
                - If None, auto-detects based on the function's return type annotation
                - If True, unconditionally creates a structured tool (return type annotation permitting)
                - If False, unconditionally creates an unstructured tool

        Example:
            @server.tool()
            def my_tool(x: int) -> str:
                return str(x)

            @server.tool()
            def tool_with_context(x: int, ctx: Context) -> str:
                ctx.info(f"Processing {x}")
                return str(x)

            @server.tool()
            async def async_tool(x: int, context: Context) -> str:
                await context.report_progress(50, 100)
                return str(x)
        """
        # Check if user passed function directly instead of calling decorator
        if callable(name):
            raise TypeError(
                "The @tool decorator was used incorrectly. Did you forget to call it? Use @tool() instead of @tool"
            )

        def decorator(fn: AnyFunction) -> AnyFunction:
            self.add_tool(
                fn,
                name=name,
                title=title,
                description=description,
                annotations=annotations,
                structured_output=structured_output,
            )
            return fn

        return decorator

    def completion(self):
        """Decorator to register a completion handler.

        The completion handler receives:
        - ref: PromptReference or ResourceTemplateReference
        - argument: CompletionArgument with name and partial value
        - context: Optional CompletionContext with previously resolved arguments

        Example:
            @mcp.completion()
            async def handle_completion(ref, argument, context):
                if isinstance(ref, ResourceTemplateReference):
                    # Return completions based on ref, argument, and context
                    return Completion(values=["option1", "option2"])
                return None
        """
        return self._mcp_server.completion()

    def add_resource(self, resource: Resource) -> None:
        """Add a resource to the server.

        Args:
            resource: A Resource instance to add
        """
        self._resource_manager.add_resource(resource)

    def resource(
        self,
        uri: str,
        *,
        name: str | None = None,
        title: str | None = None,
        description: str | None = None,
        mime_type: str | None = None,
    ) -> Callable[[AnyFunction], AnyFunction]:
        """Decorator to register a function as a resource.

        The function will be called when the resource is read to generate its content.
        The function can return:
        - str for text content
        - bytes for binary content
        - other types will be converted to JSON

        If the URI contains parameters (e.g. "resource://{param}") or the function
        has parameters, it will be registered as a template resource.

        Args:
            uri: URI for the resource (e.g. "resource://my-resource" or "resource://{param}")
            name: Optional name for the resource
            title: Optional human-readable title for the resource
            description: Optional description of the resource
            mime_type: Optional MIME type for the resource

        Example:
            @server.resource("resource://my-resource")
            def get_data() -> str:
                return "Hello, world!"

            @server.resource("resource://my-resource")
            async get_data() -> str:
                data = await fetch_data()
                return f"Hello, world! {data}"

            @server.resource("resource://{city}/weather")
            def get_weather(city: str) -> str:
                return f"Weather for {city}"

            @server.resource("resource://{city}/weather")
            async def get_weather(city: str) -> str:
                data = await fetch_weather(city)
                return f"Weather for {city}: {data}"
        """
        # Check if user passed function directly instead of calling decorator
        if callable(uri):
            raise TypeError(
                "The @resource decorator was used incorrectly. "
                "Did you forget to call it? Use @resource('uri') instead of @resource"
            )

        def decorator(fn: AnyFunction) -> AnyFunction:
            # Check if this should be a template
            has_uri_params = "{" in uri and "}" in uri
            has_func_params = bool(inspect.signature(fn).parameters)

            if has_uri_params or has_func_params:
                # Validate that URI params match function params
                uri_params = set(re.findall(r"{(\w+)}", uri))
                func_params = set(inspect.signature(fn).parameters.keys())

                if uri_params != func_params:
                    raise ValueError(
                        f"Mismatch between URI parameters {uri_params} and function parameters {func_params}"
                    )

                # Register as template
                self._resource_manager.add_template(
                    fn=fn,
                    uri_template=uri,
                    name=name,
                    title=title,
                    description=description,
                    mime_type=mime_type,
                )
            else:
                # Register as regular resource
                resource = FunctionResource.from_function(
                    fn=fn,
                    uri=uri,
                    name=name,
                    title=title,
                    description=description,
                    mime_type=mime_type,
                )
                self.add_resource(resource)
            return fn

        return decorator

    def add_prompt(self, prompt: Prompt) -> None:
        """Add a prompt to the server.

        Args:
            prompt: A Prompt instance to add
        """
        self._prompt_manager.add_prompt(prompt)

    def prompt(
        self, name: str | None = None, title: str | None = None, description: str | None = None
    ) -> Callable[[AnyFunction], AnyFunction]:
        """Decorator to register a prompt.

        Args:
            name: Optional name for the prompt (defaults to function name)
            title: Optional human-readable title for the prompt
            description: Optional description of what the prompt does

        Example:
            @server.prompt()
            def analyze_table(table_name: str) -> list[Message]:
                schema = read_table_schema(table_name)
                return [
                    {
                        "role": "user",
                        "content": f"Analyze this schema:\n{schema}"
                    }
                ]

            @server.prompt()
            async def analyze_file(path: str) -> list[Message]:
                content = await read_file(path)
                return [
                    {
                        "role": "user",
                        "content": {
                            "type": "resource",
                            "resource": {
                                "uri": f"file://{path}",
                                "text": content
                            }
                        }
                    }
                ]
        """
        # Check if user passed function directly instead of calling decorator
        if callable(name):
            raise TypeError(
                "The @prompt decorator was used incorrectly. "
                "Did you forget to call it? Use @prompt() instead of @prompt"
            )

        def decorator(func: AnyFunction) -> AnyFunction:
            prompt = Prompt.from_function(func, name=name, title=title, description=description)
            self.add_prompt(prompt)
            return func

        return decorator

    def custom_route(
        self,
        path: str,
        methods: list[str],
        name: str | None = None,
        include_in_schema: bool = True,
    ):
        """
        Decorator to register a custom HTTP route on the FastMCP server.

        Allows adding arbitrary HTTP endpoints outside the standard MCP protocol,
        which can be useful for OAuth callbacks, health checks, or admin APIs.
        The handler function must be an async function that accepts a Starlette
        Request and returns a Response.

        Args:
            path: URL path for the route (e.g., "/oauth/callback")
            methods: List of HTTP methods to support (e.g., ["GET", "POST"])
            name: Optional name for the route (to reference this route with
                  Starlette's reverse URL lookup feature)
            include_in_schema: Whether to include in OpenAPI schema, defaults to True

        Example:
            @server.custom_route("/health", methods=["GET"])
            async def health_check(request: Request) -> Response:
                return JSONResponse({"status": "ok"})
        """

        def decorator(
            func: Callable[[Request], Awaitable[Response]],
        ) -> Callable[[Request], Awaitable[Response]]:
            self._custom_starlette_routes.append(
                Route(
                    path,
                    endpoint=func,
                    methods=methods,
                    name=name,
                    include_in_schema=include_in_schema,
                )
            )
            return func

        return decorator

    async def run_stdio_async(self) -> None:
        """Run the server using stdio transport."""
        async with stdio_server() as (read_stream, write_stream):
            await self._mcp_server.run(
                read_stream,
                write_stream,
                self._mcp_server.create_initialization_options(),
            )

    async def run_sse_async(self, mount_path: str | None = None) -> None:
        """Run the server using SSE transport."""
        import uvicorn

        starlette_app = self.sse_app(mount_path)

        config = uvicorn.Config(
            starlette_app,
            host=self.settings.host,
            port=self.settings.port,
            log_level=self.settings.log_level.lower(),
        )
        server = uvicorn.Server(config)
        await server.serve()

    async def run_streamable_http_async(self) -> None:
        """Run the server using StreamableHTTP transport."""
        import uvicorn

        starlette_app = self.streamable_http_app()

        config = uvicorn.Config(
            starlette_app,
            host=self.settings.host,
            port=self.settings.port,
            log_level=self.settings.log_level.lower(),
        )
        server = uvicorn.Server(config)
        await server.serve()

    def _normalize_path(self, mount_path: str, endpoint: str) -> str:
        """
        Combine mount path and endpoint to return a normalized path.

        Args:
            mount_path: The mount path (e.g. "/github" or "/")
            endpoint: The endpoint path (e.g. "/messages/")

        Returns:
            Normalized path (e.g. "/github/messages/")
        """
        # Special case: root path
        if mount_path == "/":
            return endpoint

        # Remove trailing slash from mount path
        if mount_path.endswith("/"):
            mount_path = mount_path[:-1]

        # Ensure endpoint starts with slash
        if not endpoint.startswith("/"):
            endpoint = "/" + endpoint

        # Combine paths
        return mount_path + endpoint

    def sse_app(self, mount_path: str | None = None) -> Starlette:
        """Return an instance of the SSE server app."""
        from starlette.middleware import Middleware
        from starlette.routing import Mount, Route

        # Update mount_path in settings if provided
        if mount_path is not None:
            self.settings.mount_path = mount_path

        # Create normalized endpoint considering the mount path
        normalized_message_endpoint = self._normalize_path(self.settings.mount_path, self.settings.message_path)

        # Set up auth context and dependencies

        sse = SseServerTransport(
            normalized_message_endpoint,
            security_settings=self.settings.transport_security,
        )

        async def handle_sse(scope: Scope, receive: Receive, send: Send):
            # Add client ID from auth context into request context if available

            async with sse.connect_sse(
                scope,
                receive,
                send,
            ) as streams:
                await self._mcp_server.run(
                    streams[0],
                    streams[1],
                    self._mcp_server.create_initialization_options(),
                )
            return Response()

        # Create routes
        routes: list[Route | Mount] = []
        middleware: list[Middleware] = []
        required_scopes = []

        # Set up auth if configured
        if self.settings.auth:
            required_scopes = self.settings.auth.required_scopes or []

            # Add auth middleware if token verifier is available
            if self._token_verifier:
                middleware = [
                    # extract auth info from request (but do not require it)
                    Middleware(
                        AuthenticationMiddleware,
                        backend=BearerAuthBackend(self._token_verifier),
                    ),
                    # Add the auth context middleware to store
                    # authenticated user in a contextvar
                    Middleware(AuthContextMiddleware),
                ]

            # Add auth endpoints if auth server provider is configured
            if self._auth_server_provider:
                from mcp.server.auth.routes import create_auth_routes

                routes.extend(
                    create_auth_routes(
                        provider=self._auth_server_provider,
                        issuer_url=self.settings.auth.issuer_url,
                        service_documentation_url=self.settings.auth.service_documentation_url,
                        client_registration_options=self.settings.auth.client_registration_options,
                        revocation_options=self.settings.auth.revocation_options,
                    )
                )

        # When auth is configured, require authentication
        if self._token_verifier:
            # Determine resource metadata URL
            resource_metadata_url = None
            if self.settings.auth and self.settings.auth.resource_server_url:
                from pydantic import AnyHttpUrl

                resource_metadata_url = AnyHttpUrl(
                    str(self.settings.auth.resource_server_url).rstrip("/") + "/.well-known/oauth-protected-resource"
                )

            # Auth is enabled, wrap the endpoints with RequireAuthMiddleware
            routes.append(
                Route(
                    self.settings.sse_path,
                    endpoint=RequireAuthMiddleware(handle_sse, required_scopes, resource_metadata_url),
                    methods=["GET"],
                )
            )
            routes.append(
                Mount(
                    self.settings.message_path,
                    app=RequireAuthMiddleware(sse.handle_post_message, required_scopes, resource_metadata_url),
                )
            )
        else:
            # Auth is disabled, no need for RequireAuthMiddleware
            # Since handle_sse is an ASGI app, we need to create a compatible endpoint
            async def sse_endpoint(request: Request) -> Response:
                # Convert the Starlette request to ASGI parameters
                return await handle_sse(request.scope, request.receive, request._send)  # type: ignore[reportPrivateUsage]

            routes.append(
                Route(
                    self.settings.sse_path,
                    endpoint=sse_endpoint,
                    methods=["GET"],
                )
            )
            routes.append(
                Mount(
                    self.settings.message_path,
                    app=sse.handle_post_message,
                )
            )
        # Add protected resource metadata endpoint if configured as RS
        if self.settings.auth and self.settings.auth.resource_server_url:
            from mcp.server.auth.routes import create_protected_resource_routes

            routes.extend(
                create_protected_resource_routes(
                    resource_url=self.settings.auth.resource_server_url,
                    authorization_servers=[self.settings.auth.issuer_url],
                    scopes_supported=self.settings.auth.required_scopes,
                )
            )

        # mount these routes last, so they have the lowest route matching precedence
        routes.extend(self._custom_starlette_routes)

        # Create Starlette app with routes and middleware
        return Starlette(debug=self.settings.debug, routes=routes, middleware=middleware)

    def streamable_http_app(self) -> Starlette:
        """Return an instance of the StreamableHTTP server app."""
        from starlette.middleware import Middleware

        # Create session manager on first call (lazy initialization)
        if self._session_manager is None:
            self._session_manager = StreamableHTTPSessionManager(
                app=self._mcp_server,
                event_store=self._event_store,
                json_response=self.settings.json_response,
                stateless=self.settings.stateless_http,  # Use the stateless setting
                security_settings=self.settings.transport_security,
            )

        # Create the ASGI handler
        streamable_http_app = StreamableHTTPASGIApp(self._session_manager)

        # Create routes
        routes: list[Route | Mount] = []
        middleware: list[Middleware] = []
        required_scopes = []

        # Set up auth if configured
        if self.settings.auth:
            required_scopes = self.settings.auth.required_scopes or []

            # Add auth middleware if token verifier is available
            if self._token_verifier:
                middleware = [
                    Middleware(
                        AuthenticationMiddleware,
                        backend=BearerAuthBackend(self._token_verifier),
                    ),
                    Middleware(AuthContextMiddleware),
                ]

            # Add auth endpoints if auth server provider is configured
            if self._auth_server_provider:
                from mcp.server.auth.routes import create_auth_routes

                routes.extend(
                    create_auth_routes(
                        provider=self._auth_server_provider,
                        issuer_url=self.settings.auth.issuer_url,
                        service_documentation_url=self.settings.auth.service_documentation_url,
                        client_registration_options=self.settings.auth.client_registration_options,
                        revocation_options=self.settings.auth.revocation_options,
                    )
                )

        # Set up routes with or without auth
        if self._token_verifier:
            # Determine resource metadata URL
            resource_metadata_url = None
            if self.settings.auth and self.settings.auth.resource_server_url:
                from pydantic import AnyHttpUrl

                resource_metadata_url = AnyHttpUrl(
                    str(self.settings.auth.resource_server_url).rstrip("/") + "/.well-known/oauth-protected-resource"
                )

            routes.append(
                Route(
                    self.settings.streamable_http_path,
                    endpoint=RequireAuthMiddleware(streamable_http_app, required_scopes, resource_metadata_url),
                )
            )
        else:
            # Auth is disabled, no wrapper needed
            routes.append(
                Route(
                    self.settings.streamable_http_path,
                    endpoint=streamable_http_app,
                )
            )

        # Add protected resource metadata endpoint if configured as RS
        if self.settings.auth and self.settings.auth.resource_server_url:
            from mcp.server.auth.handlers.metadata import ProtectedResourceMetadataHandler
            from mcp.server.auth.routes import cors_middleware
            from mcp.shared.auth import ProtectedResourceMetadata

            protected_resource_metadata = ProtectedResourceMetadata(
                resource=self.settings.auth.resource_server_url,
                authorization_servers=[self.settings.auth.issuer_url],
                scopes_supported=self.settings.auth.required_scopes,
            )
            routes.append(
                Route(
                    "/.well-known/oauth-protected-resource",
                    endpoint=cors_middleware(
                        ProtectedResourceMetadataHandler(protected_resource_metadata).handle,
                        ["GET", "OPTIONS"],
                    ),
                    methods=["GET", "OPTIONS"],
                )
            )

        routes.extend(self._custom_starlette_routes)

        return Starlette(
            debug=self.settings.debug,
            routes=routes,
            middleware=middleware,
            lifespan=lambda app: self.session_manager.run(),
        )

    async def list_prompts(self, context: Context[ServerSession, object, Request] | None = None) -> list[MCPPrompt]:
        """List all available prompts."""
        prompts = self._prompt_manager.list_prompts(context)
        return [
            MCPPrompt(
                name=prompt.name,
                title=prompt.title,
                description=prompt.description,
                arguments=[
                    MCPPromptArgument(
                        name=arg.name,
                        description=arg.description,
                        required=arg.required,
                    )
                    for arg in (prompt.arguments or [])
                ],
            )
            for prompt in prompts
        ]

    async def get_prompt(
        self,
        name: str,
        arguments: dict[str, Any] | None = None,
        context: Context[ServerSession, object, Request] | None = None,
    ) -> GetPromptResult:
        """Get a prompt by name with arguments."""
        try:
<<<<<<< HEAD
            messages = await self._prompt_manager.render_prompt(name, arguments, context)
=======
            prompt = await self._prompt_manager.render_prompt(name, arguments, context)
            messages = await prompt.render(arguments)
>>>>>>> 2dd57a1d

            return GetPromptResult(
                description=prompt.description,
                messages=pydantic_core.to_jsonable_python(messages),
            )
        except Exception as e:
            logger.exception(f"Error getting prompt {name}")
            raise ValueError(str(e))


class StreamableHTTPASGIApp:
    """
    ASGI application for Streamable HTTP server transport.
    """

    def __init__(self, session_manager: StreamableHTTPSessionManager):
        self.session_manager = session_manager

    async def __call__(self, scope: Scope, receive: Receive, send: Send) -> None:
        await self.session_manager.handle_request(scope, receive, send)


class Context(BaseModel, Generic[ServerSessionT, LifespanContextT, RequestT]):
    """Context object providing access to MCP capabilities.

    This provides a cleaner interface to MCP's RequestContext functionality.
    It gets injected into tool and resource functions that request it via type hints.

    To use context in a tool function, add a parameter with the Context type annotation:

    ```python
    @server.tool()
    def my_tool(x: int, ctx: Context) -> str:
        # Log messages to the client
        ctx.info(f"Processing {x}")
        ctx.debug("Debug info")
        ctx.warning("Warning message")
        ctx.error("Error message")

        # Report progress
        ctx.report_progress(50, 100)

        # Access resources
        data = ctx.read_resource("resource://data")

        # Get request info
        request_id = ctx.request_id
        client_id = ctx.client_id

        return str(x)
    ```

    The context parameter name can be anything as long as it's annotated with Context.
    The context is optional - tools that don't need it can omit the parameter.
    """

    _request_context: RequestContext[ServerSessionT, LifespanContextT, RequestT] | None
    _fastmcp: FastMCP | None

    def __init__(
        self,
        *,
        request_context: (RequestContext[ServerSessionT, LifespanContextT, RequestT] | None) = None,
        fastmcp: FastMCP | None = None,
        **kwargs: Any,
    ):
        super().__init__(**kwargs)
        self._request_context = request_context
        self._fastmcp = fastmcp

    @property
    def fastmcp(self) -> FastMCP:
        """Access to the FastMCP server."""
        if self._fastmcp is None:
            raise ValueError("Context is not available outside of a request")
        return self._fastmcp

    @property
    def request_context(
        self,
    ) -> RequestContext[ServerSessionT, LifespanContextT, RequestT]:
        """Access to the underlying request context."""
        if self._request_context is None:
            raise ValueError("Context is not available outside of a request")
        return self._request_context

    async def report_progress(self, progress: float, total: float | None = None, message: str | None = None) -> None:
        """Report progress for the current operation.

        Args:
            progress: Current progress value e.g. 24
            total: Optional total value e.g. 100
            message: Optional message e.g. Starting render...
        """
        progress_token = self.request_context.meta.progressToken if self.request_context.meta else None

        if progress_token is None:
            return

        await self.request_context.session.send_progress_notification(
            progress_token=progress_token,
            progress=progress,
            total=total,
            message=message,
        )

    async def read_resource(self, uri: str | AnyUrl) -> Iterable[ReadResourceContents]:
        """Read a resource by URI.

        Args:
            uri: Resource URI to read

        Returns:
            The resource content as either text or bytes
        """
        assert self._fastmcp is not None, "Context is not available outside of a request"
        return await self._fastmcp.read_resource(uri)

    async def elicit(
        self,
        message: str,
        schema: type[ElicitSchemaModelT],
    ) -> ElicitationResult[ElicitSchemaModelT]:
        """Elicit information from the client/user.

        This method can be used to interactively ask for additional information from the
        client within a tool's execution. The client might display the message to the
        user and collect a response according to the provided schema. Or in case a
        client is an agent, it might decide how to handle the elicitation -- either by asking
        the user or automatically generating a response.

        Args:
            schema: A Pydantic model class defining the expected response structure, according to the specification,
                    only primive types are allowed.
            message: Optional message to present to the user. If not provided, will use
                    a default message based on the schema

        Returns:
            An ElicitationResult containing the action taken and the data if accepted

        Note:
            Check the result.action to determine if the user accepted, declined, or cancelled.
            The result.data will only be populated if action is "accept" and validation succeeded.
        """

        return await elicit_with_validation(
            session=self.request_context.session, message=message, schema=schema, related_request_id=self.request_id
        )

    async def log(
        self,
        level: Literal["debug", "info", "warning", "error"],
        message: str,
        *,
        logger_name: str | None = None,
    ) -> None:
        """Send a log message to the client.

        Args:
            level: Log level (debug, info, warning, error)
            message: Log message
            logger_name: Optional logger name
            **extra: Additional structured data to include
        """
        await self.request_context.session.send_log_message(
            level=level,
            data=message,
            logger=logger_name,
            related_request_id=self.request_id,
        )

    @property
    def client_id(self) -> str | None:
        """Get the client ID if available."""
        return getattr(self.request_context.meta, "client_id", None) if self.request_context.meta else None

    @property
    def request_id(self) -> str:
        """Get the unique ID for this request."""
        return str(self.request_context.request_id)

    @property
    def session(self):
        """Access to the underlying session for advanced usage."""
        return self.request_context.session

    # Convenience methods for common log levels
    async def debug(self, message: str, **extra: Any) -> None:
        """Send a debug log message."""
        await self.log("debug", message, **extra)

    async def info(self, message: str, **extra: Any) -> None:
        """Send an info log message."""
        await self.log("info", message, **extra)

    async def warning(self, message: str, **extra: Any) -> None:
        """Send a warning log message."""
        await self.log("warning", message, **extra)

    async def error(self, message: str, **extra: Any) -> None:
        """Send an error log message."""
        await self.log("error", message, **extra)<|MERGE_RESOLUTION|>--- conflicted
+++ resolved
@@ -105,8 +105,6 @@
 
     # Transport security settings (DNS rebinding protection)
     transport_security: TransportSecuritySettings | None
-
-    authorizer: Authorizer = AllowAllAuthorizer()
 
     authorizer: Authorizer = AllowAllAuthorizer()
 
@@ -191,22 +189,6 @@
             warn_on_duplicate_prompts=self.settings.warn_on_duplicate_prompts,
             authorizer=self.settings.authorizer,
         )
-<<<<<<< HEAD
-        self._tool_manager = ToolManager(
-            tools=tools,
-            warn_on_duplicate_tools=self.settings.warn_on_duplicate_tools,
-            authorizer=self.settings.authorizer,
-        )
-        self._resource_manager = ResourceManager(
-            warn_on_duplicate_resources=self.settings.warn_on_duplicate_resources,
-            authorizer=self.settings.authorizer,
-        )
-        self._prompt_manager = PromptManager(
-            warn_on_duplicate_prompts=self.settings.warn_on_duplicate_prompts,
-            authorizer=self.settings.authorizer,
-        )
-=======
->>>>>>> 2dd57a1d
         # Validate auth configuration
         if self.settings.auth is not None:
             if auth_server_provider and token_verifier:
@@ -1020,12 +1002,8 @@
     ) -> GetPromptResult:
         """Get a prompt by name with arguments."""
         try:
-<<<<<<< HEAD
-            messages = await self._prompt_manager.render_prompt(name, arguments, context)
-=======
             prompt = await self._prompt_manager.render_prompt(name, arguments, context)
             messages = await prompt.render(arguments)
->>>>>>> 2dd57a1d
 
             return GetPromptResult(
                 description=prompt.description,
