from __future__ import annotations as _annotations

from collections.abc import Callable
from typing import TYPE_CHECKING, Any

from starlette.requests import Request

from mcp.server.fastmcp.authorizer import AllowAllAuthorizer, Authorizer
from mcp.server.fastmcp.exceptions import ToolError
from mcp.server.fastmcp.tools.base import Tool
from mcp.server.fastmcp.utilities.logging import get_logger
<<<<<<< HEAD
=======
from mcp.server.lowlevel.server import LifespanResultT
>>>>>>> 2dd57a1d
from mcp.server.session import ServerSession
from mcp.types import ToolAnnotations

if TYPE_CHECKING:
    from mcp.server.fastmcp.server import Context

logger = get_logger(__name__)


class ToolManager:
    """Manages FastMCP tools."""

    def __init__(
        self,
        warn_on_duplicate_tools: bool = True,
        *,
        tools: list[Tool] | None = None,
        authorizer: Authorizer = AllowAllAuthorizer(),
    ):
        self._tools: dict[str, Tool] = {}
        if tools is not None:
            for tool in tools:
                if warn_on_duplicate_tools and tool.name in self._tools:
                    logger.warning(f"Tool already exists: {tool.name}")
                self._tools[tool.name] = tool

        self.warn_on_duplicate_tools = (warn_on_duplicate_tools,)
        self._authorizer = authorizer

<<<<<<< HEAD
    def get_tool(self, name: str, context: Context[ServerSession, object, Request] | None = None) -> Tool | None:
=======
    def get_tool(
        self, name: str, context: Context[ServerSession, LifespanResultT, Request] | None = None
    ) -> Tool | None:
>>>>>>> 2dd57a1d
        """Get tool by name."""
        if self._authorizer.permit_get_tool(name, context):
            return self._tools.get(name)
        else:
            return None

<<<<<<< HEAD
    def list_tools(self, context: Context[ServerSession, object, Request] | None = None) -> list[Tool]:
=======
    def list_tools(self, context: Context[ServerSession, LifespanResultT, Request] | None = None) -> list[Tool]:
>>>>>>> 2dd57a1d
        """List all registered tools."""
        return [tool for name, tool in self._tools.items() if self._authorizer.permit_list_tool(name, context)]

    def add_tool(
        self,
        fn: Callable[..., Any],
        name: str | None = None,
        title: str | None = None,
        description: str | None = None,
        annotations: ToolAnnotations | None = None,
        structured_output: bool | None = None,
    ) -> Tool:
        """Add a tool to the server."""
        tool = Tool.from_function(
            fn,
            name=name,
            title=title,
            description=description,
            annotations=annotations,
            structured_output=structured_output,
        )
        return self.add_custom_tool(tool)

    def add_custom_tool(self, tool: Tool) -> Tool:
        existing = self._tools.get(tool.name)
        if existing:
            if self.warn_on_duplicate_tools:
                logger.warning(f"Tool already exists: {tool.name}")
            return existing
        self._tools[tool.name] = tool
        return tool

    async def call_tool(
        self,
        name: str,
        arguments: dict[str, Any],
<<<<<<< HEAD
        context: Context[ServerSession, object, Request] | None = None,
=======
        context: Context[ServerSession, LifespanResultT, Request] | None = None,
>>>>>>> 2dd57a1d
        convert_result: bool = False,
    ) -> Any:
        """Call a tool by name with arguments."""
        tool = self._tools.get(name)
        if not tool or not self._authorizer.permit_call_tool(name, arguments, context):
            raise ToolError(f"Unknown tool: {name}")

        return await tool.run(arguments, context=context, convert_result=convert_result)<|MERGE_RESOLUTION|>--- conflicted
+++ resolved
@@ -9,10 +9,7 @@
 from mcp.server.fastmcp.exceptions import ToolError
 from mcp.server.fastmcp.tools.base import Tool
 from mcp.server.fastmcp.utilities.logging import get_logger
-<<<<<<< HEAD
-=======
 from mcp.server.lowlevel.server import LifespanResultT
->>>>>>> 2dd57a1d
 from mcp.server.session import ServerSession
 from mcp.types import ToolAnnotations
 
@@ -42,24 +39,16 @@
         self.warn_on_duplicate_tools = (warn_on_duplicate_tools,)
         self._authorizer = authorizer
 
-<<<<<<< HEAD
-    def get_tool(self, name: str, context: Context[ServerSession, object, Request] | None = None) -> Tool | None:
-=======
     def get_tool(
         self, name: str, context: Context[ServerSession, LifespanResultT, Request] | None = None
     ) -> Tool | None:
->>>>>>> 2dd57a1d
         """Get tool by name."""
         if self._authorizer.permit_get_tool(name, context):
             return self._tools.get(name)
         else:
             return None
 
-<<<<<<< HEAD
-    def list_tools(self, context: Context[ServerSession, object, Request] | None = None) -> list[Tool]:
-=======
     def list_tools(self, context: Context[ServerSession, LifespanResultT, Request] | None = None) -> list[Tool]:
->>>>>>> 2dd57a1d
         """List all registered tools."""
         return [tool for name, tool in self._tools.items() if self._authorizer.permit_list_tool(name, context)]
 
@@ -96,11 +85,7 @@
         self,
         name: str,
         arguments: dict[str, Any],
-<<<<<<< HEAD
-        context: Context[ServerSession, object, Request] | None = None,
-=======
         context: Context[ServerSession, LifespanResultT, Request] | None = None,
->>>>>>> 2dd57a1d
         convert_result: bool = False,
     ) -> Any:
         """Call a tool by name with arguments."""
