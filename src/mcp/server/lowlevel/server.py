"""
MCP Server Module

This module provides a framework for creating an MCP (Model Context Protocol) server.
It allows you to easily define and handle various types of requests and notifications
in an asynchronous manner.

Usage:
1. Create a Server instance:
   server = Server("your_server_name")

2. Define request handlers using decorators:
   @server.list_prompts()
   async def handle_list_prompts() -> list[types.Prompt]:
       # Implementation

   @server.get_prompt()
   async def handle_get_prompt(
       name: str, arguments: dict[str, str] | None
   ) -> types.GetPromptResult:
       # Implementation

   @server.list_tools()
   async def handle_list_tools() -> list[types.Tool]:
       # Implementation

   @server.call_tool()
   async def handle_call_tool(
       name: str, arguments: dict | None
   ) -> list[types.TextContent | types.ImageContent | types.EmbeddedResource]:
       # Implementation

   @server.list_resource_templates()
   async def handle_list_resource_templates() -> list[types.ResourceTemplate]:
       # Implementation

3. Define notification handlers if needed:
   @server.progress_notification()
   async def handle_progress(
       progress_token: str | int, progress: float, total: float | None,
       message: str | None
   ) -> None:
       # Implementation

4. Run the server:
   async def main():
       async with mcp.server.stdio.stdio_server() as (read_stream, write_stream):
           await server.run(
               read_stream,
               write_stream,
               InitializationOptions(
                   server_name="your_server_name",
                   server_version="your_version",
                   capabilities=server.get_capabilities(
                       notification_options=NotificationOptions(),
                       experimental_capabilities={},
                   ),
               ),
           )

   asyncio.run(main())

The Server class provides methods to register handlers for various MCP requests and
notifications. It automatically manages the request context and handles incoming
messages from the client.
"""

from __future__ import annotations as _annotations

import contextvars
import logging
import warnings
from collections.abc import AsyncIterator, Awaitable, Callable, Iterable
from contextlib import AbstractAsyncContextManager, AsyncExitStack, asynccontextmanager
from typing import Any, Generic, TypeVar

import anyio
from anyio.streams.memory import MemoryObjectReceiveStream, MemoryObjectSendStream
from pydantic import AnyUrl

import mcp.types as types
from mcp.server.lowlevel.helper_types import ReadResourceContents
from mcp.server.models import InitializationOptions
from mcp.server.session import ServerSession
from mcp.server.stdio import stdio_server as stdio_server
from mcp.shared.context import RequestContext
from mcp.shared.exceptions import McpError
from mcp.shared.message import SessionMessage
from mcp.shared.session import RequestId, RequestResponder

logger = logging.getLogger(__name__)

LifespanResultT = TypeVar("LifespanResultT")

# This will be properly typed in each Server instance's context
request_ctx: contextvars.ContextVar[RequestContext[ServerSession, Any]] = (
    contextvars.ContextVar("request_ctx")
)


class NotificationOptions:
    def __init__(
        self,
        prompts_changed: bool = False,
        resources_changed: bool = False,
        tools_changed: bool = False,
    ):
        self.prompts_changed = prompts_changed
        self.resources_changed = resources_changed
        self.tools_changed = tools_changed


@asynccontextmanager
async def lifespan(server: Server[LifespanResultT]) -> AsyncIterator[object]:
    """Default lifespan context manager that does nothing.

    Args:
        server: The server instance this lifespan is managing

    Returns:
        An empty context object
    """
    yield {}


class Server(Generic[LifespanResultT]):
    def __init__(
        self,
        name: str,
        version: str | None = None,
        instructions: str | None = None,
        lifespan: Callable[
            [Server[LifespanResultT]], AbstractAsyncContextManager[LifespanResultT]
        ] = lifespan,
    ):
        self.name = name
        self.version = version
        self.instructions = instructions
        self.lifespan = lifespan
        self.request_handlers: dict[
            type, Callable[..., Awaitable[types.ServerResult]]
        ] = {
            types.PingRequest: _ping_handler,
        }
        self.notification_handlers: dict[type, Callable[..., Awaitable[None]]] = {}
        self.notification_options = NotificationOptions()
        logger.debug(f"Initializing server '{name}'")

    def create_initialization_options(
        self,
        notification_options: NotificationOptions | None = None,
        experimental_capabilities: dict[str, dict[str, Any]] | None = None,
    ) -> InitializationOptions:
        """Create initialization options from this server instance."""

        def pkg_version(package: str) -> str:
            try:
                from importlib.metadata import version

                return version(package)
            except Exception:
                pass

            return "unknown"

        return InitializationOptions(
            server_name=self.name,
            server_version=self.version if self.version else pkg_version("mcp"),
            capabilities=self.get_capabilities(
                notification_options or NotificationOptions(),
                experimental_capabilities or {},
            ),
            instructions=self.instructions,
        )

    def get_capabilities(
        self,
        notification_options: NotificationOptions,
        experimental_capabilities: dict[str, dict[str, Any]],
    ) -> types.ServerCapabilities:
        """Convert existing handlers to a ServerCapabilities object."""
        prompts_capability = None
        resources_capability = None
        tools_capability = None
        logging_capability = None

        # Set prompt capabilities if handler exists
        if types.ListPromptsRequest in self.request_handlers:
            prompts_capability = types.PromptsCapability(
                listChanged=notification_options.prompts_changed
            )

        # Set resource capabilities if handler exists
        if types.ListResourcesRequest in self.request_handlers:
            resources_capability = types.ResourcesCapability(
                subscribe=False, listChanged=notification_options.resources_changed
            )

        # Set tool capabilities if handler exists
        if types.ListToolsRequest in self.request_handlers:
            tools_capability = types.ToolsCapability(
                listChanged=notification_options.tools_changed
            )

        # Set logging capabilities if handler exists
        if types.SetLevelRequest in self.request_handlers:
            logging_capability = types.LoggingCapability()

        return types.ServerCapabilities(
            prompts=prompts_capability,
            resources=resources_capability,
            tools=tools_capability,
            logging=logging_capability,
            experimental=experimental_capabilities,
        )

    @property
    def request_context(self) -> RequestContext[ServerSession, LifespanResultT]:
        """If called outside of a request context, this will raise a LookupError."""
        return request_ctx.get()

    def list_prompts(self):
        def decorator(func: Callable[[], Awaitable[list[types.Prompt]]]):
            logger.debug("Registering handler for PromptListRequest")

            async def handler(_: Any):
                prompts = await func()
                return types.ServerResult(types.ListPromptsResult(prompts=prompts))

            self.request_handlers[types.ListPromptsRequest] = handler
            return func

        return decorator

    def get_prompt(self):
        def decorator(
            func: Callable[
                [str, dict[str, str] | None], Awaitable[types.GetPromptResult]
            ],
        ):
            logger.debug("Registering handler for GetPromptRequest")

            async def handler(req: types.GetPromptRequest):
                prompt_get = await func(req.params.name, req.params.arguments)
                return types.ServerResult(prompt_get)

            self.request_handlers[types.GetPromptRequest] = handler
            return func

        return decorator

    def list_resources(self):
        def decorator(func: Callable[[], Awaitable[list[types.Resource]]]):
            logger.debug("Registering handler for ListResourcesRequest")

            async def handler(_: Any):
                resources = await func()
                return types.ServerResult(
                    types.ListResourcesResult(resources=resources)
                )

            self.request_handlers[types.ListResourcesRequest] = handler
            return func

        return decorator

    def list_resource_templates(self):
        def decorator(func: Callable[[], Awaitable[list[types.ResourceTemplate]]]):
            logger.debug("Registering handler for ListResourceTemplatesRequest")

            async def handler(_: Any):
                templates = await func()
                return types.ServerResult(
                    types.ListResourceTemplatesResult(resourceTemplates=templates)
                )

            self.request_handlers[types.ListResourceTemplatesRequest] = handler
            return func

        return decorator

    def read_resource(self):
        def decorator(
            func: Callable[
                [AnyUrl], Awaitable[str | bytes | Iterable[ReadResourceContents]]
            ],
        ):
            logger.debug("Registering handler for ReadResourceRequest")

            async def handler(req: types.ReadResourceRequest):
                result = await func(req.params.uri)

                def create_content(data: str | bytes, mime_type: str | None):
                    match data:
                        case str() as data:
                            return types.TextResourceContents(
                                uri=req.params.uri,
                                text=data,
                                mimeType=mime_type or "text/plain",
                            )
                        case bytes() as data:
                            import base64

                            return types.BlobResourceContents(
                                uri=req.params.uri,
                                blob=base64.b64encode(data).decode(),
                                mimeType=mime_type or "application/octet-stream",
                            )

                match result:
                    case str() | bytes() as data:
                        warnings.warn(
                            "Returning str or bytes from read_resource is deprecated. "
                            "Use Iterable[ReadResourceContents] instead.",
                            DeprecationWarning,
                            stacklevel=2,
                        )
                        content = create_content(data, None)
                    case Iterable() as contents:
                        contents_list = [
                            create_content(content_item.content, content_item.mime_type)
                            for content_item in contents
                        ]
                        return types.ServerResult(
                            types.ReadResourceResult(
                                contents=contents_list,
                            )
                        )
                    case _:
                        raise ValueError(
                            f"Unexpected return type from read_resource: {type(result)}"
                        )

                return types.ServerResult(
                    types.ReadResourceResult(
                        contents=[content],
                    )
                )

            self.request_handlers[types.ReadResourceRequest] = handler
            return func

        return decorator

    def set_logging_level(self):
        def decorator(func: Callable[[types.LoggingLevel], Awaitable[None]]):
            logger.debug("Registering handler for SetLevelRequest")

            async def handler(req: types.SetLevelRequest):
                await func(req.params.level)
                return types.ServerResult(types.EmptyResult())

            self.request_handlers[types.SetLevelRequest] = handler
            return func

        return decorator

    def subscribe_resource(self):
        def decorator(func: Callable[[AnyUrl], Awaitable[None]]):
            logger.debug("Registering handler for SubscribeRequest")

            async def handler(req: types.SubscribeRequest):
                await func(req.params.uri)
                return types.ServerResult(types.EmptyResult())

            self.request_handlers[types.SubscribeRequest] = handler
            return func

        return decorator

    def unsubscribe_resource(self):
        def decorator(func: Callable[[AnyUrl], Awaitable[None]]):
            logger.debug("Registering handler for UnsubscribeRequest")

            async def handler(req: types.UnsubscribeRequest):
                await func(req.params.uri)
                return types.ServerResult(types.EmptyResult())

            self.request_handlers[types.UnsubscribeRequest] = handler
            return func

        return decorator

    def list_tools(self):
        def decorator(func: Callable[[], Awaitable[list[types.Tool]]]):
            logger.debug("Registering handler for ListToolsRequest")

            async def handler(_: Any):
                tools = await func()
                return types.ServerResult(types.ListToolsResult(tools=tools))

            self.request_handlers[types.ListToolsRequest] = handler
            return func

        return decorator

    def call_tool(self):
        def decorator(
            func: Callable[
                ...,
                Awaitable[
                    Iterable[
                        types.TextContent | types.ImageContent | types.EmbeddedResource
                    ]
                ],
            ],
        ):
            logger.debug("Registering handler for CallToolRequest")

            async def handler(req: types.CallToolRequest):
                try:
                    results = await func(req.params.name, (req.params.arguments or {}))
                    return types.ServerResult(
                        types.CallToolResult(content=list(results), isError=False)
                    )
                except Exception as e:
                    return types.ServerResult(
                        types.CallToolResult(
                            content=[types.TextContent(type="text", text=str(e))],
                            isError=True,
                        )
                    )

            self.request_handlers[types.CallToolRequest] = handler
            return func

        return decorator

    def progress_notification(self):
        def decorator(
<<<<<<< HEAD
            func: Callable[[types.ProgressToken, float, float | None], Awaitable[None]],
=======
            func: Callable[
                [str | int, float, float | None, str | None], Awaitable[None]
            ],
>>>>>>> 6353dd19
        ):
            logger.debug("Registering handler for ProgressNotification")

            async def handler(req: types.ProgressNotification):
                await func(
                    req.params.progressToken,
                    req.params.progress,
                    req.params.total,
                    req.params.message,
                )

            self.notification_handlers[types.ProgressNotification] = handler
            return func

        return decorator

    def cancel_notification(self):
        def decorator(
            func: Callable[[RequestId, str | None], Awaitable[None]],
        ):
            logger.debug("Registering handler for CancelledNotification")

            async def handler(req: types.CancelledNotification):
                await func(req.params.requestId, req.params.reason)

            self.notification_handlers[types.CancelledNotification] = handler
            return func

        return decorator

    def completion(self):
        """Provides completions for prompts and resource templates"""

        def decorator(
            func: Callable[
                [
                    types.PromptReference | types.ResourceReference,
                    types.CompletionArgument,
                ],
                Awaitable[types.Completion | None],
            ],
        ):
            logger.debug("Registering handler for CompleteRequest")

            async def handler(req: types.CompleteRequest):
                completion = await func(req.params.ref, req.params.argument)
                return types.ServerResult(
                    types.CompleteResult(
                        completion=completion
                        if completion is not None
                        else types.Completion(values=[], total=None, hasMore=None),
                    )
                )

            self.request_handlers[types.CompleteRequest] = handler
            return func

        return decorator

    async def run(
        self,
        read_stream: MemoryObjectReceiveStream[SessionMessage | Exception],
        write_stream: MemoryObjectSendStream[SessionMessage],
        initialization_options: InitializationOptions,
        # When False, exceptions are returned as messages to the client.
        # When True, exceptions are raised, which will cause the server to shut down
        # but also make tracing exceptions much easier during testing and when using
        # in-process servers.
        raise_exceptions: bool = False,
        # When True, the server is stateless and
        # clients can perform initialization with any node. The client must still follow
        # the initialization lifecycle, but can do so with any available node
        # rather than requiring initialization for each connection.
        stateless: bool = False,
    ):
        async with AsyncExitStack() as stack:
            lifespan_context = await stack.enter_async_context(self.lifespan(self))
            session = await stack.enter_async_context(
                ServerSession(
                    read_stream,
                    write_stream,
                    initialization_options,
                    stateless=stateless,
                )
            )

            async with anyio.create_task_group() as tg:
                async for message in session.incoming_messages:
                    logger.debug(f"Received message: {message}")

                    tg.start_soon(
                        self._handle_message,
                        message,
                        session,
                        lifespan_context,
                        raise_exceptions,
                    )

    async def _handle_message(
        self,
        message: RequestResponder[types.ClientRequest, types.ServerResult]
        | types.ClientNotification
        | Exception,
        session: ServerSession,
        lifespan_context: LifespanResultT,
        raise_exceptions: bool = False,
    ):
        with warnings.catch_warnings(record=True) as w:
            # TODO(Marcelo): We should be checking if message is Exception here.
            match message:  # type: ignore[reportMatchNotExhaustive]
                case (
                    RequestResponder(request=types.ClientRequest(root=req)) as responder
                ):
                    with responder:
                        await self._handle_request(
                            message, req, session, lifespan_context, raise_exceptions
                        )
                case types.ClientNotification(root=notify):
                    await self._handle_notification(notify)

            for warning in w:
                logger.info(f"Warning: {warning.category.__name__}: {warning.message}")

    async def _handle_request(
        self,
        message: RequestResponder[types.ClientRequest, types.ServerResult],
        req: Any,
        session: ServerSession,
        lifespan_context: LifespanResultT,
        raise_exceptions: bool,
    ):
        logger.info(f"Processing request of type {type(req).__name__}")
        if type(req) in self.request_handlers:
            handler = self.request_handlers[type(req)]
            logger.debug(f"Dispatching request of type {type(req).__name__}")

            token = None
            try:
                # Set our global state that can be retrieved via
                # app.get_request_context()
                token = request_ctx.set(
                    RequestContext(
                        message.request_id,
                        message.request_meta,
                        session,
                        lifespan_context,
                    )
                )
                response = await handler(req)
            except McpError as err:
                response = err.error
            except Exception as err:
                if raise_exceptions:
                    raise err
                response = types.ErrorData(code=0, message=str(err), data=None)
            finally:
                # Reset the global state after we are done
                if token is not None:
                    request_ctx.reset(token)

            await message.respond(response)
        else:
            await message.respond(
                types.ErrorData(
                    code=types.METHOD_NOT_FOUND,
                    message="Method not found",
                )
            )

        logger.debug("Response sent")

    async def _handle_notification(self, notify: Any):
        if type(notify) in self.notification_handlers:
            assert type(notify) in self.notification_handlers

            handler = self.notification_handlers[type(notify)]
            logger.debug(f"Dispatching notification of type {type(notify).__name__}")

            try:
                await handler(notify)
            except Exception as err:
                logger.error(f"Uncaught exception in notification handler: {err}")


async def _ping_handler(request: types.PingRequest) -> types.ServerResult:
    return types.ServerResult(types.EmptyResult())<|MERGE_RESOLUTION|>--- conflicted
+++ resolved
@@ -428,13 +428,9 @@
 
     def progress_notification(self):
         def decorator(
-<<<<<<< HEAD
-            func: Callable[[types.ProgressToken, float, float | None], Awaitable[None]],
-=======
             func: Callable[
                 [str | int, float, float | None, str | None], Awaitable[None]
             ],
->>>>>>> 6353dd19
         ):
             logger.debug("Registering handler for ProgressNotification")
 
