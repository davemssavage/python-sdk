"""
MCP Server Module

This module provides a framework for creating an MCP (Model Context Protocol) server.
It allows you to easily define and handle various types of requests and notifications
in an asynchronous manner.

Usage:
1. Create a Server instance:
   server = Server("your_server_name")

2. Define request handlers using decorators:
   @server.list_prompts()
   async def handle_list_prompts() -> list[types.Prompt]:
       # Implementation

   @server.get_prompt()
   async def handle_get_prompt(
       name: str, arguments: dict[str, str] | None
   ) -> types.GetPromptResult:
       # Implementation

   @server.list_tools()
   async def handle_list_tools() -> list[types.Tool]:
       # Implementation

   @server.call_tool()
   async def handle_call_tool(
       name: str, arguments: dict | None
   ) -> list[types.TextContent | types.ImageContent | types.EmbeddedResource]:
       # Implementation

   @server.list_resource_templates()
   async def handle_list_resource_templates() -> list[types.ResourceTemplate]:
       # Implementation

3. Define notification handlers if needed:
   @server.progress_notification()
   async def handle_progress(
       progress_token: str | int, progress: float, total: float | None,
       message: str | None
   ) -> None:
       # Implementation

4. Run the server:
   async def main():
       async with mcp.server.stdio.stdio_server() as (read_stream, write_stream):
           await server.run(
               read_stream,
               write_stream,
               InitializationOptions(
                   server_name="your_server_name",
                   server_version="your_version",
                   capabilities=server.get_capabilities(
                       notification_options=NotificationOptions(),
                       experimental_capabilities={},
                   ),
               ),
           )

   asyncio.run(main())

The Server class provides methods to register handlers for various MCP requests and
notifications. It automatically manages the request context and handles incoming
messages from the client.
"""

from __future__ import annotations as _annotations

import contextvars
import logging
import warnings
from collections.abc import AsyncIterator, Awaitable, Callable, Iterable
from contextlib import AbstractAsyncContextManager, AsyncExitStack, asynccontextmanager
from typing import Any, Generic, cast

import anyio
from anyio.streams.memory import MemoryObjectReceiveStream, MemoryObjectSendStream
from pydantic import AnyUrl, BaseModel
from typing_extensions import TypeVar

import mcp.types as types
from mcp.server.lowlevel.async_request_manager import (
    AsyncRequestManager,
    SimpleInMemoryAsyncRequestManager,
)
from mcp.server.lowlevel.helper_types import ReadResourceContents
from mcp.server.models import InitializationOptions
from mcp.server.session import ServerSession
from mcp.server.stdio import stdio_server as stdio_server
from mcp.shared.context import RequestContext
from mcp.shared.exceptions import McpError
from mcp.shared.message import ServerMessageMetadata, SessionMessage
from mcp.shared.session import RequestResponder

logger = logging.getLogger(__name__)

LifespanResultT = TypeVar("LifespanResultT")
RequestT = TypeVar("RequestT", default=Any)

# This will be properly typed in each Server instance's context
request_ctx: contextvars.ContextVar[RequestContext[ServerSession, Any, Any]] = (
    contextvars.ContextVar("request_ctx")
)


class NotificationOptions:
    def __init__(
        self,
        prompts_changed: bool = False,
        resources_changed: bool = False,
        tools_changed: bool = False,
    ):
        self.prompts_changed = prompts_changed
        self.resources_changed = resources_changed
        self.tools_changed = tools_changed


@asynccontextmanager
async def lifespan(server: Server[LifespanResultT, RequestT]) -> AsyncIterator[object]:
    """Default lifespan context manager that does nothing.

    Args:
        server: The server instance this lifespan is managing

    Returns:
        An empty context object
    """
    yield {}


class Server(Generic[LifespanResultT, RequestT]):
    def __init__(
        self,
        name: str,
        version: str | None = None,
        instructions: str | None = None,
        lifespan: Callable[
            [Server[LifespanResultT, RequestT]],
            AbstractAsyncContextManager[LifespanResultT],
        ] = lifespan,
        async_request_manager: AsyncRequestManager = SimpleInMemoryAsyncRequestManager(
            max_size=1000, max_keep_alive=60
        ),
    ):
        self.name = name
        self.version = version
        self.instructions = instructions
        self.lifespan = lifespan
        self.request_handlers: dict[
            type, Callable[..., Awaitable[types.ServerResult]]
        ] = {
            types.PingRequest: _ping_handler,
        }
        self.async_request_manager = async_request_manager
        self.notification_handlers: dict[type, Callable[..., Awaitable[None]]] = {}
        self.notification_options = NotificationOptions()
        logger.debug("Initializing server %r", name)

    def create_initialization_options(
        self,
        notification_options: NotificationOptions | None = None,
        experimental_capabilities: dict[str, dict[str, Any]] | None = None,
    ) -> InitializationOptions:
        """Create initialization options from this server instance."""

        def pkg_version(package: str) -> str:
            try:
                from importlib.metadata import version

                return version(package)
            except Exception:
                pass

            return "unknown"

        return InitializationOptions(
            server_name=self.name,
            server_version=self.version if self.version else pkg_version("mcp"),
            capabilities=self.get_capabilities(
                notification_options or NotificationOptions(),
                experimental_capabilities or {},
            ),
            instructions=self.instructions,
        )

    def get_capabilities(
        self,
        notification_options: NotificationOptions,
        experimental_capabilities: dict[str, dict[str, Any]],
    ) -> types.ServerCapabilities:
        """Convert existing handlers to a ServerCapabilities object."""
        prompts_capability = None
        resources_capability = None
        tools_capability = None
        logging_capability = None

        # Set prompt capabilities if handler exists
        if types.ListPromptsRequest in self.request_handlers:
            prompts_capability = types.PromptsCapability(
                listChanged=notification_options.prompts_changed
            )

        # Set resource capabilities if handler exists
        if types.ListResourcesRequest in self.request_handlers:
            resources_capability = types.ResourcesCapability(
                subscribe=False, listChanged=notification_options.resources_changed
            )

        # Set tool capabilities if handler exists
        if types.ListToolsRequest in self.request_handlers:
            tools_capability = types.ToolsCapability(
                listChanged=notification_options.tools_changed
            )

        # Set logging capabilities if handler exists
        if types.SetLevelRequest in self.request_handlers:
            logging_capability = types.LoggingCapability()

        return types.ServerCapabilities(
            prompts=prompts_capability,
            resources=resources_capability,
            tools=tools_capability,
            logging=logging_capability,
            experimental=experimental_capabilities,
        )

    @property
    def request_context(
        self,
    ) -> RequestContext[ServerSession, LifespanResultT, RequestT]:
        """If called outside of a request context, this will raise a LookupError."""
        return request_ctx.get()

    def list_prompts(self):
        def decorator(func: Callable[[], Awaitable[list[types.Prompt]]]):
            logger.debug("Registering handler for PromptListRequest")

            async def handler(_: Any):
                prompts = await func()
                return types.ServerResult(types.ListPromptsResult(prompts=prompts))

            self.request_handlers[types.ListPromptsRequest] = handler
            return func

        return decorator

    def get_prompt(self):
        def decorator(
            func: Callable[
                [str, dict[str, str] | None], Awaitable[types.GetPromptResult]
            ],
        ):
            logger.debug("Registering handler for GetPromptRequest")

            async def handler(req: types.GetPromptRequest):
                prompt_get = await func(req.params.name, req.params.arguments)
                return types.ServerResult(prompt_get)

            self.request_handlers[types.GetPromptRequest] = handler
            return func

        return decorator

    def list_resources(self):
        def decorator(func: Callable[[], Awaitable[list[types.Resource]]]):
            logger.debug("Registering handler for ListResourcesRequest")

            async def handler(_: Any):
                resources = await func()
                return types.ServerResult(
                    types.ListResourcesResult(resources=resources)
                )

            self.request_handlers[types.ListResourcesRequest] = handler
            return func

        return decorator

    def list_resource_templates(self):
        def decorator(func: Callable[[], Awaitable[list[types.ResourceTemplate]]]):
            logger.debug("Registering handler for ListResourceTemplatesRequest")

            async def handler(_: Any):
                templates = await func()
                return types.ServerResult(
                    types.ListResourceTemplatesResult(resourceTemplates=templates)
                )

            self.request_handlers[types.ListResourceTemplatesRequest] = handler
            return func

        return decorator

    def read_resource(self):
        def decorator(
            func: Callable[
                [AnyUrl], Awaitable[str | bytes | Iterable[ReadResourceContents]]
            ],
        ):
            logger.debug("Registering handler for ReadResourceRequest")

            async def handler(req: types.ReadResourceRequest):
                result = await func(req.params.uri)

                def create_content(data: str | bytes, mime_type: str | None):
                    match data:
                        case str() as data:
                            return types.TextResourceContents(
                                uri=req.params.uri,
                                text=data,
                                mimeType=mime_type or "text/plain",
                            )
                        case bytes() as data:
                            import base64

                            return types.BlobResourceContents(
                                uri=req.params.uri,
                                blob=base64.b64encode(data).decode(),
                                mimeType=mime_type or "application/octet-stream",
                            )

                match result:
                    case str() | bytes() as data:
                        warnings.warn(
                            "Returning str or bytes from read_resource is deprecated. "
                            "Use Iterable[ReadResourceContents] instead.",
                            DeprecationWarning,
                            stacklevel=2,
                        )
                        content = create_content(data, None)
                    case Iterable() as contents:
                        contents_list = [
                            create_content(content_item.content, content_item.mime_type)
                            for content_item in contents
                        ]
                        return types.ServerResult(
                            types.ReadResourceResult(
                                contents=contents_list,
                            )
                        )
                    case _:
                        raise ValueError(
                            f"Unexpected return type from read_resource: {type(result)}"
                        )

                return types.ServerResult(
                    types.ReadResourceResult(
                        contents=[content],
                    )
                )

            self.request_handlers[types.ReadResourceRequest] = handler
            return func

        return decorator

    def set_logging_level(self):
        def decorator(func: Callable[[types.LoggingLevel], Awaitable[None]]):
            logger.debug("Registering handler for SetLevelRequest")

            async def handler(req: types.SetLevelRequest):
                await func(req.params.level)
                return types.ServerResult(types.EmptyResult())

            self.request_handlers[types.SetLevelRequest] = handler
            return func

        return decorator

    def subscribe_resource(self):
        def decorator(func: Callable[[AnyUrl], Awaitable[None]]):
            logger.debug("Registering handler for SubscribeRequest")

            async def handler(req: types.SubscribeRequest):
                await func(req.params.uri)
                return types.ServerResult(types.EmptyResult())

            self.request_handlers[types.SubscribeRequest] = handler
            return func

        return decorator

    def unsubscribe_resource(self):
        def decorator(func: Callable[[AnyUrl], Awaitable[None]]):
            logger.debug("Registering handler for UnsubscribeRequest")

            async def handler(req: types.UnsubscribeRequest):
                await func(req.params.uri)
                return types.ServerResult(types.EmptyResult())

            self.request_handlers[types.UnsubscribeRequest] = handler
            return func

        return decorator

    def list_tools(self):
        def decorator(func: Callable[[], Awaitable[list[types.Tool]]]):
            logger.debug("Registering handler for ListToolsRequest")

            async def handler(_: Any):
                tools = await func()
                return types.ServerResult(types.ListToolsResult(tools=tools))

            self.request_handlers[types.ListToolsRequest] = handler
            return func

        return decorator

    def call_tool(self):
        def decorator(
            func: Callable[
                ...,
                Awaitable[
                    Iterable[
                        types.TextContent | types.ImageContent | types.EmbeddedResource
                    ]
                    | BaseModel
                    | dict[str, Any]
                ],
            ],
            schema_func: Callable[..., dict[str, Any] | None] | None = None,
        ):
            logger.debug("Registering handler for CallToolRequest")

            def handle_result_without_schema(req: types.CallToolRequest, result: Any):
                if type(result) is dict or isinstance(result, BaseModel):
                    error = f"""Tool {req.params.name} has no outputSchema and 
must return content"""
                    return types.ServerResult(
                        types.CallToolResult(
                            content=[
                                types.TextContent(
                                    type="text",
                                    text=error,
                                )
                            ],
                            structuredContent=None,
                            isError=True,
                        )
                    )
                else:
                    content_result = cast(
                        Iterable[
                            types.TextContent
                            | types.ImageContent
                            | types.EmbeddedResource
                        ],
                        result,
                    )
                    return types.ServerResult(
                        types.CallToolResult(
                            content=list(content_result),
                            structuredContent=None,
                            isError=False,
                        )
                    )

            def handle_result_with_schema(
                req: types.CallToolRequest, result: Any, schema: dict[str, Any]
            ):
                if isinstance(result, BaseModel):
                    model_result = result.model_dump()
                    return types.ServerResult(
                        types.CallToolResult(
                            content=[],
                            structuredContent=model_result,
                            isError=False,
                        )
                    )
                elif type(result) is dict[str, Any]:
                    return types.ServerResult(
                        types.CallToolResult(
                            content=[], structuredContent=result, isError=False
                        )
                    )
                else:
                    error = f"""Tool {req.params.name} has outputSchema and "
must return structured content"""
                    return types.ServerResult(
                        types.CallToolResult(
                            content=[
                                types.TextContent(
                                    type="text",
                                    text=error,
                                )
                            ],
                            structuredContent=None,
                            isError=True,
                        )
                    )

<<<<<<< HEAD
            def handle_error(e: Exception):
                return types.ServerResult(
                    types.CallToolResult(
                        content=[types.TextContent(type="text", text=str(e))],
                        structuredContent=None,
                        isError=True,
                    )
                )

            if schema_func is None:

                async def handler(req: types.CallToolRequest):
                    try:
                        result = await func(
                            req.params.name, (req.params.arguments or {})
                        )
                        return handle_result_without_schema(req, result)
                    except Exception as e:
                        return handle_error(e)
            else:

                async def handler(req: types.CallToolRequest):
                    try:
                        result = await func(
                            req.params.name, (req.params.arguments or {})
                        )
                        schema = schema_func(req.params.name)

                        if schema:
                            return handle_result_with_schema(req, result, schema)
                        else:
                            return handle_result_without_schema(req, result)
                    except Exception as e:
                        return handle_error(e)
=======
            async def async_call_handler(req: types.CallToolAsyncRequest):
                ctx = request_ctx.get()
                result = await self.async_request_manager.start_call(handler, req, ctx)
                return types.ServerResult(result)

            async def async_join_handler(req: types.JoinCallToolAsyncRequest):
                ctx = request_ctx.get()
                result = await self.async_request_manager.join_call(req, ctx)
                return types.ServerResult(result)

            async def async_cancel_handler(req: types.CancelToolAsyncNotification):
                await self.async_request_manager.cancel(req)

            async def async_result_handler(req: types.GetToolAsyncResultRequest):
                result = await self.async_request_manager.get_result(req)
                return types.ServerResult(result)
>>>>>>> d0e463e0

            self.request_handlers[types.CallToolRequest] = handler
            self.request_handlers[types.CallToolAsyncRequest] = async_call_handler
            self.request_handlers[types.JoinCallToolAsyncRequest] = async_join_handler
            self.request_handlers[types.GetToolAsyncResultRequest] = (
                async_result_handler
            )
            self.notification_handlers[types.CancelToolAsyncNotification] = (
                async_cancel_handler
            )
            return func

        return decorator

    def progress_notification(self):
        def decorator(
            func: Callable[
                [str | int, float, float | None, str | None], Awaitable[None]
            ],
        ):
            logger.debug("Registering handler for ProgressNotification")

            async def handler(req: types.ProgressNotification):
                await func(
                    req.params.progressToken,
                    req.params.progress,
                    req.params.total,
                    req.params.message,
                )

            self.notification_handlers[types.ProgressNotification] = handler
            return func

        return decorator

    def completion(self):
        """Provides completions for prompts and resource templates"""

        def decorator(
            func: Callable[
                [
                    types.PromptReference | types.ResourceReference,
                    types.CompletionArgument,
                ],
                Awaitable[types.Completion | None],
            ],
        ):
            logger.debug("Registering handler for CompleteRequest")

            async def handler(req: types.CompleteRequest):
                completion = await func(req.params.ref, req.params.argument)
                return types.ServerResult(
                    types.CompleteResult(
                        completion=completion
                        if completion is not None
                        else types.Completion(values=[], total=None, hasMore=None),
                    )
                )

            self.request_handlers[types.CompleteRequest] = handler
            return func

        return decorator

    async def run(
        self,
        read_stream: MemoryObjectReceiveStream[SessionMessage | Exception],
        write_stream: MemoryObjectSendStream[SessionMessage],
        initialization_options: InitializationOptions,
        # When False, exceptions are returned as messages to the client.
        # When True, exceptions are raised, which will cause the server to shut down
        # but also make tracing exceptions much easier during testing and when using
        # in-process servers.
        raise_exceptions: bool = False,
        # When True, the server is stateless and
        # clients can perform initialization with any node. The client must still follow
        # the initialization lifecycle, but can do so with any available node
        # rather than requiring initialization for each connection.
        stateless: bool = False,
    ):
        async with AsyncExitStack() as stack:
            lifespan_context = await stack.enter_async_context(self.lifespan(self))
            session = await stack.enter_async_context(
                ServerSession(
                    read_stream,
                    write_stream,
                    initialization_options,
                    stateless=stateless,
                    notification_hook=self.async_request_manager.notification_hook,
                    session_close_hook=self.async_request_manager.session_close_hook,
                )
            )
            await stack.enter_async_context(self.async_request_manager)

            async with anyio.create_task_group() as tg:
                async for message in session.incoming_messages:
                    logger.debug("Received message: %s", message)

                    tg.start_soon(
                        self._handle_message,
                        message,
                        session,
                        lifespan_context,
                        raise_exceptions,
                    )

    async def _handle_message(
        self,
        message: RequestResponder[types.ClientRequest, types.ServerResult]
        | types.ClientNotification
        | Exception,
        session: ServerSession,
        lifespan_context: LifespanResultT,
        raise_exceptions: bool = False,
    ):
        with warnings.catch_warnings(record=True) as w:
            # TODO(Marcelo): We should be checking if message is Exception here.
            match message:  # type: ignore[reportMatchNotExhaustive]
                case (
                    RequestResponder(request=types.ClientRequest(root=req)) as responder
                ):
                    with responder:
                        await self._handle_request(
                            message, req, session, lifespan_context, raise_exceptions
                        )
                case types.ClientNotification(root=notify):
                    await self._handle_notification(notify)

            for warning in w:
                logger.info(
                    "Warning: %s: %s", warning.category.__name__, warning.message
                )

    async def _handle_request(
        self,
        message: RequestResponder[types.ClientRequest, types.ServerResult],
        req: Any,
        session: ServerSession,
        lifespan_context: LifespanResultT,
        raise_exceptions: bool,
    ):
        logger.info("Processing request of type %s", type(req).__name__)
        if handler := self.request_handlers.get(type(req)):  # type: ignore
            logger.debug("Dispatching request of type %s", type(req).__name__)

            token = None
            try:
                # Extract request context from message metadata
                request_data = None
                if message.message_metadata is not None and isinstance(
                    message.message_metadata, ServerMessageMetadata
                ):
                    request_data = message.message_metadata.request_context

                # Set our global state that can be retrieved via
                # app.get_request_context()
                token = request_ctx.set(
                    RequestContext(
                        message.request_id,
                        message.request_meta,
                        session,
                        lifespan_context,
                        request=request_data,
                    )
                )
                response = await handler(req)
            except McpError as err:
                response = err.error
            except Exception as err:
                if raise_exceptions:
                    raise err
                response = types.ErrorData(code=0, message=str(err), data=None)
            finally:
                # Reset the global state after we are done
                if token is not None:
                    request_ctx.reset(token)

            await message.respond(response)
        else:
            await message.respond(
                types.ErrorData(
                    code=types.METHOD_NOT_FOUND,
                    message="Method not found",
                )
            )

        logger.debug("Response sent")

    async def _handle_notification(self, notify: Any):
        if handler := self.notification_handlers.get(type(notify)):  # type: ignore
            logger.debug("Dispatching notification of type %s", type(notify).__name__)

            try:
                await handler(notify)
            except Exception:
                logger.exception("Uncaught exception in notification handler")


async def _ping_handler(request: types.PingRequest) -> types.ServerResult:
    return types.ServerResult(types.EmptyResult())<|MERGE_RESOLUTION|>--- conflicted
+++ resolved
@@ -490,7 +490,6 @@
                         )
                     )
 
-<<<<<<< HEAD
             def handle_error(e: Exception):
                 return types.ServerResult(
                     types.CallToolResult(
@@ -525,7 +524,7 @@
                             return handle_result_without_schema(req, result)
                     except Exception as e:
                         return handle_error(e)
-=======
+
             async def async_call_handler(req: types.CallToolAsyncRequest):
                 ctx = request_ctx.get()
                 result = await self.async_request_manager.start_call(handler, req, ctx)
@@ -542,7 +541,6 @@
             async def async_result_handler(req: types.GetToolAsyncResultRequest):
                 result = await self.async_request_manager.get_result(req)
                 return types.ServerResult(result)
->>>>>>> d0e463e0
 
             self.request_handlers[types.CallToolRequest] = handler
             self.request_handlers[types.CallToolAsyncRequest] = async_call_handler
