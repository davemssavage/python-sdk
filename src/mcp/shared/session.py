import logging
from collections.abc import Callable
from contextlib import AsyncExitStack
from datetime import timedelta
from types import TracebackType
from typing import Any, Generic, Protocol, TypeVar

import anyio
import httpx
from anyio.streams.memory import MemoryObjectReceiveStream, MemoryObjectSendStream
from pydantic import BaseModel
from typing_extensions import Self

from mcp.shared.exceptions import McpError
from mcp.shared.message import MessageMetadata, ServerMessageMetadata, SessionMessage
from mcp.types import (
    REQUEST_CANCELLED,
    CancelledNotification,
    CancelledNotificationParams,
    ClientNotification,
    ClientRequest,
    ClientResult,
    ErrorData,
    JSONRPCError,
    JSONRPCMessage,
    JSONRPCNotification,
    JSONRPCRequest,
    JSONRPCResponse,
    ProgressNotification,
    RequestParams,
    ServerNotification,
    ServerRequest,
    ServerResult,
)

SendRequestT = TypeVar("SendRequestT", ClientRequest, ServerRequest)
SendResultT = TypeVar("SendResultT", ClientResult, ServerResult)
SendNotificationT = TypeVar("SendNotificationT", ClientNotification, ServerNotification)
SendNotificationInternalT = TypeVar(
    "SendNotificationInternalT",
    CancelledNotification,
    ClientNotification,
    ServerNotification,
)
ReceiveRequestT = TypeVar("ReceiveRequestT", ClientRequest, ServerRequest)
ReceiveResultT = TypeVar("ReceiveResultT", bound=BaseModel)
ReceiveNotificationT = TypeVar(
    "ReceiveNotificationT", ClientNotification, ServerNotification
)

RequestId = str | int


class ProgressFnT(Protocol):
    """Protocol for progress notification callbacks."""

    async def __call__(
        self, progress: float, total: float | None, message: str | None
    ) -> None: ...


class RequestResponder(Generic[ReceiveRequestT, SendResultT]):
    """Handles responding to MCP requests and manages request lifecycle.

    This class MUST be used as a context manager to ensure proper cleanup and
    cancellation handling:

    Example:
        with request_responder as resp:
            await resp.respond(result)

    The context manager ensures:
    1. Proper cancellation scope setup and cleanup
    2. Request completion tracking
    3. Cleanup of in-flight requests
    """

    def __init__(
        self,
        request_id: RequestId,
        request_meta: RequestParams.Meta | None,
        request: ReceiveRequestT,
        session: """BaseSession[
            SendRequestT,
            SendNotificationT,
            SendResultT,
            ReceiveRequestT,
            ReceiveNotificationT
        ]""",
        on_complete: Callable[["RequestResponder[ReceiveRequestT, SendResultT]"], Any],
    ) -> None:
        self.request_id = request_id
        self.request_meta = request_meta
        self.request = request
        self._session = session
        self._completed = False
        self._cancel_scope = anyio.CancelScope()
        self._on_complete = on_complete
        self._entered = False  # Track if we're in a context manager

    def __enter__(self) -> "RequestResponder[ReceiveRequestT, SendResultT]":
        """Enter the context manager, enabling request cancellation tracking."""
        self._entered = True
        self._cancel_scope = anyio.CancelScope()
        self._cancel_scope.__enter__()
        return self

    def __exit__(
        self,
        exc_type: type[BaseException] | None,
        exc_val: BaseException | None,
        exc_tb: TracebackType | None,
    ) -> None:
        """Exit the context manager, performing cleanup and notifying completion."""
        try:
            if self._completed:
                self._on_complete(self)
        finally:
            self._entered = False
            if not self._cancel_scope:
                raise RuntimeError("No active cancel scope")
            self._cancel_scope.__exit__(exc_type, exc_val, exc_tb)

    async def respond(self, response: SendResultT | ErrorData) -> None:
        """Send a response for this request.

        Must be called within a context manager block.
        Raises:
            RuntimeError: If not used within a context manager
            AssertionError: If request was already responded to
        """
        if not self._entered:
            raise RuntimeError("RequestResponder must be used as a context manager")
        assert not self._completed, "Request already responded to"

        if not self.cancelled:
            self._completed = True

            await self._session._send_response(  # type: ignore[reportPrivateUsage]
                request_id=self.request_id, response=response
            )

    async def cancel(self) -> None:
        """Cancel this request and mark it as completed."""
        if not self._entered:
            raise RuntimeError("RequestResponder must be used as a context manager")
        if not self._cancel_scope:
            raise RuntimeError("No active cancel scope")

        self._cancel_scope.cancel()
        self._completed = True  # Mark as completed so it's removed from in_flight
        # Send an error response to indicate cancellation
        await self._session._send_response(  # type: ignore[reportPrivateUsage]
            request_id=self.request_id,
            response=ErrorData(code=0, message="Request cancelled", data=None),
        )

    @property
    def in_flight(self) -> bool:
        return not self._completed and not self.cancelled

    @property
    def cancelled(self) -> bool:
        return self._cancel_scope.cancel_called


class BaseSession(
    Generic[
        SendRequestT,
        SendNotificationT,
        SendResultT,
        ReceiveRequestT,
        ReceiveNotificationT,
    ],
):
    """
    Implements an MCP "session" on top of read/write streams, including features
    like request/response linking, notifications, and progress.

    This class is an async context manager that automatically starts processing
    messages when entered.
    """

    _response_streams: dict[
        RequestId, MemoryObjectSendStream[JSONRPCResponse | JSONRPCError]
    ]
    _request_id: int
    _in_flight: dict[RequestId, RequestResponder[ReceiveRequestT, SendResultT]]
    _progress_callbacks: dict[RequestId, ProgressFnT]

    def __init__(
        self,
        read_stream: MemoryObjectReceiveStream[SessionMessage | Exception],
        write_stream: MemoryObjectSendStream[SessionMessage],
        receive_request_type: type[ReceiveRequestT],
        receive_notification_type: type[ReceiveNotificationT],
        # If none, reading will never time out
        read_timeout_seconds: timedelta | None = None,
    ) -> None:
        self._read_stream = read_stream
        self._write_stream = write_stream
        self._response_streams = {}
        self._request_id = 0
        self._receive_request_type = receive_request_type
        self._receive_notification_type = receive_notification_type
        self._session_read_timeout_seconds = read_timeout_seconds
        self._in_flight = {}
        self._progress_callbacks = {}
        self._exit_stack = AsyncExitStack()

    async def __aenter__(self) -> Self:
        self._task_group = anyio.create_task_group()
        await self._task_group.__aenter__()
        self._task_group.start_soon(self._receive_loop)
        return self

    async def __aexit__(
        self,
        exc_type: type[BaseException] | None,
        exc_val: BaseException | None,
        exc_tb: TracebackType | None,
    ) -> bool | None:
        await self._exit_stack.aclose()
        # Using BaseSession as a context manager should not block on exit (this
        # would be very surprising behavior), so make sure to cancel the tasks
        # in the task group.
        self._task_group.cancel_scope.cancel()
        return await self._task_group.__aexit__(exc_type, exc_val, exc_tb)

    async def send_request(
        self,
        request: SendRequestT,
        result_type: type[ReceiveResultT],
        request_read_timeout_seconds: timedelta | None = None,
        metadata: MessageMetadata = None,
<<<<<<< HEAD
        cancellable: bool = True,
=======
        progress_callback: ProgressFnT | None = None,
>>>>>>> 6353dd19
    ) -> ReceiveResultT:
        """
        Sends a request and wait for a response. Raises an McpError if the
        response contains an error. If a request read timeout is provided, it
        will take precedence over the session read timeout.

        If cancellable is set to False then the request will wait
        request_read_timeout_seconds to complete and ignore any attempt to
        cancel via the anyio.CancelScope within which this method was called.

        If cancellable is set to True (default) if the anyio.CancelScope within
        which this method was called is cancelled it will generate a
        CancelationNotfication and send this to the server which should then abort
        the task however the server is is not guaranteed to honour this request.

        For further information on the CancelNotification flow refer to
        https://modelcontextprotocol.io/specification/2025-03-26/basic/utilities/cancellation

        Do not use this method to emit notifications! Use send_notification()
        instead.
        """
        request_id = self._request_id
        self._request_id = request_id + 1

        response_stream, response_stream_reader = anyio.create_memory_object_stream[
            JSONRPCResponse | JSONRPCError
        ](1)
        self._response_streams[request_id] = response_stream

        # Set up progress token if progress callback is provided
        request_data = request.model_dump(by_alias=True, mode="json", exclude_none=True)
        if progress_callback is not None:
            # Use request_id as progress token
            if "params" not in request_data:
                request_data["params"] = {}
            if "_meta" not in request_data["params"]:
                request_data["params"]["_meta"] = {}
            request_data["params"]["_meta"]["progressToken"] = request_id
            # Store the callback for this request
            self._progress_callbacks[request_id] = progress_callback

        try:
            jsonrpc_request = JSONRPCRequest(
                jsonrpc="2.0",
                id=request_id,
                **request_data,
            )

            await self._write_stream.send(
                SessionMessage(
                    message=JSONRPCMessage(jsonrpc_request), metadata=metadata
                )
            )

            # request read timeout takes precedence over session read timeout
            timeout = None
            if request_read_timeout_seconds is not None:
                timeout = request_read_timeout_seconds.total_seconds()
            elif self._session_read_timeout_seconds is not None:
                timeout = self._session_read_timeout_seconds.total_seconds()

            with anyio.CancelScope(shield=not cancellable):
                try:
                    with anyio.fail_after(timeout) as scope:
                        response_or_error = await response_stream_reader.receive()

                        if scope.cancel_called:
                            notification = CancelledNotification(
                                method="notifications/cancelled",
                                params=CancelledNotificationParams(
                                    requestId=request_id, reason="cancelled"
                                ),
                            )
                            await self._send_notification_internal(
                                notification, request_id
                            )
                            raise McpError(
                                ErrorData(
                                    code=REQUEST_CANCELLED, message="Request cancelled"
                                )
                            )

                except TimeoutError:
                    raise McpError(
                        ErrorData(
                            code=httpx.codes.REQUEST_TIMEOUT,
                            message=(
                                f"Timed out while waiting for response to "
                                f"{request.__class__.__name__}. Waited "
                                f"{timeout} seconds."
                            ),
                        )
                    )

            if isinstance(response_or_error, JSONRPCError):
                raise McpError(response_or_error.error)
            else:
                return result_type.model_validate(response_or_error.result)

        finally:
            self._response_streams.pop(request_id, None)
            self._progress_callbacks.pop(request_id, None)
            await response_stream.aclose()
            await response_stream_reader.aclose()

    async def send_notification(
        self,
        notification: SendNotificationT,
        related_request_id: RequestId | None = None,
    ) -> None:
        """
        Emits a notification, which is a one-way message that does not expect
        a response.
        """
        await self._send_notification_internal(notification, related_request_id)

    # this method is required as SendNotificationT type checking prevents
    # internal use for sending cancelation - typechecking sorcery may be
    # required
    async def _send_notification_internal(
        self,
        notification: SendNotificationInternalT,
        related_request_id: RequestId | None = None,
    ) -> None:
        # Some transport implementations may need to set the related_request_id
        # to attribute to the notifications to the request that triggered them.
        jsonrpc_notification = JSONRPCNotification(
            jsonrpc="2.0",
            **notification.model_dump(by_alias=True, mode="json", exclude_none=True),
        )
        session_message = SessionMessage(
            message=JSONRPCMessage(jsonrpc_notification),
            metadata=ServerMessageMetadata(related_request_id=related_request_id)
            if related_request_id
            else None,
        )
        await self._write_stream.send(session_message)

    async def _send_response(
        self, request_id: RequestId, response: SendResultT | ErrorData
    ) -> None:
        if isinstance(response, ErrorData):
            jsonrpc_error = JSONRPCError(jsonrpc="2.0", id=request_id, error=response)
            session_message = SessionMessage(message=JSONRPCMessage(jsonrpc_error))
            await self._write_stream.send(session_message)
        else:
            jsonrpc_response = JSONRPCResponse(
                jsonrpc="2.0",
                id=request_id,
                result=response.model_dump(
                    by_alias=True, mode="json", exclude_none=True
                ),
            )
            session_message = SessionMessage(message=JSONRPCMessage(jsonrpc_response))
            await self._write_stream.send(session_message)

    async def _receive_loop(self) -> None:
        async with (
            self._read_stream,
            self._write_stream,
        ):
            async for message in self._read_stream:
                if isinstance(message, Exception):
                    await self._handle_incoming(message)
                elif isinstance(message.message.root, JSONRPCRequest):
                    validated_request = self._receive_request_type.model_validate(
                        message.message.root.model_dump(
                            by_alias=True, mode="json", exclude_none=True
                        )
                    )
                    responder = RequestResponder(
                        request_id=message.message.root.id,
                        request_meta=validated_request.root.params.meta
                        if validated_request.root.params
                        else None,
                        request=validated_request,
                        session=self,
                        on_complete=lambda r: self._in_flight.pop(r.request_id, None),
                    )

                    self._in_flight[responder.request_id] = responder
                    await self._received_request(responder)

                    if not responder._completed:  # type: ignore[reportPrivateUsage]
                        await self._handle_incoming(responder)

                elif isinstance(message.message.root, JSONRPCNotification):
                    try:
                        notification = self._receive_notification_type.model_validate(
                            message.message.root.model_dump(
                                by_alias=True, mode="json", exclude_none=True
                            )
                        )
                        # Handle cancellation notifications
                        if isinstance(notification.root, CancelledNotification):
                            cancelled_id = notification.root.params.requestId
                            if cancelled_id in self._in_flight:
                                await self._in_flight[cancelled_id].cancel()
                        else:
                            # Handle progress notifications callback
                            if isinstance(notification.root, ProgressNotification):
                                progress_token = notification.root.params.progressToken
                                # If there is a progress callback for this token,
                                # call it with the progress information
                                if progress_token in self._progress_callbacks:
                                    callback = self._progress_callbacks[progress_token]
                                    await callback(
                                        notification.root.params.progress,
                                        notification.root.params.total,
                                        notification.root.params.message,
                                    )
                            await self._received_notification(notification)
                            await self._handle_incoming(notification)
                    except Exception as e:
                        # For other validation errors, log and continue
                        logging.warning(
                            f"Failed to validate notification: {e}. "
                            f"Message was: {message.message.root}"
                        )
                else:  # Response or error
                    stream = self._response_streams.pop(message.message.root.id, None)
                    if stream:
                        await stream.send(message.message.root)
                    else:
                        await self._handle_incoming(
                            RuntimeError(
                                "Received response with an unknown "
                                f"request ID: {message}"
                            )
                        )

    async def _received_request(
        self, responder: RequestResponder[ReceiveRequestT, SendResultT]
    ) -> None:
        """
        Can be overridden by subclasses to handle a request without needing to
        listen on the message stream.

        If the request is responded to within this method, it will not be
        forwarded on to the message stream.
        """

    async def _received_notification(self, notification: ReceiveNotificationT) -> None:
        """
        Can be overridden by subclasses to handle a notification without needing
        to listen on the message stream.
        """

    async def send_progress_notification(
        self,
        progress_token: str | int,
        progress: float,
        total: float | None = None,
        message: str | None = None,
    ) -> None:
        """
        Sends a progress notification for a request that is currently being
        processed.
        """

    async def _handle_incoming(
        self,
        req: RequestResponder[ReceiveRequestT, SendResultT]
        | ReceiveNotificationT
        | Exception,
    ) -> None:
        """A generic handler for incoming messages. Overwritten by subclasses."""
        pass<|MERGE_RESOLUTION|>--- conflicted
+++ resolved
@@ -233,11 +233,8 @@
         result_type: type[ReceiveResultT],
         request_read_timeout_seconds: timedelta | None = None,
         metadata: MessageMetadata = None,
-<<<<<<< HEAD
+        progress_callback: ProgressFnT | None = None,
         cancellable: bool = True,
-=======
-        progress_callback: ProgressFnT | None = None,
->>>>>>> 6353dd19
     ) -> ReceiveResultT:
         """
         Sends a request and wait for a response. Raises an McpError if the
