--- conflicted
+++ resolved
@@ -332,13 +332,9 @@
         name: str,
         arguments: dict[str, Any] | None = None,
         read_timeout_seconds: timedelta | None = None,
-<<<<<<< HEAD
         progress_callback: ProgressFnT | ResourceProgressFnT | None = None,
         validate_result: bool = True,
-=======
-        progress_callback: ProgressFnT | None = None,
         cancellable: bool = True,
->>>>>>> 598756d2
     ) -> types.CallToolResult:
         """Send a tools/call request with optional progress callback support."""
 
