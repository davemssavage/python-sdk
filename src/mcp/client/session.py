--- conflicted
+++ resolved
@@ -1,21 +1,13 @@
 import logging
 from collections.abc import Awaitable, Callable
 from datetime import timedelta
-<<<<<<< HEAD
-from typing import Any, Protocol, TypeAlias
+from typing import Annotated, Any, Protocol, TypeAlias
 
 import anyio.lowlevel
 from anyio.streams.memory import MemoryObjectReceiveStream, MemoryObjectSendStream
 from jsonschema import ValidationError, validate
-from pydantic import AnyUrl, TypeAdapter
-=======
-from typing import Annotated, Any, Protocol
-
-import anyio.lowlevel
-from anyio.streams.memory import MemoryObjectReceiveStream, MemoryObjectSendStream
 from pydantic import TypeAdapter
 from pydantic.networks import AnyUrl, UrlConstraints
->>>>>>> d0e463e0
 
 import mcp.types as types
 from mcp.shared.context import RequestContext
@@ -339,12 +331,8 @@
         name: str,
         arguments: dict[str, Any] | None = None,
         read_timeout_seconds: timedelta | None = None,
-<<<<<<< HEAD
-        progress_callback: ProgressFnT | None = None,
+        progress_callback: ProgressFnT | ResourceProgressFnT | None = None,
         validate_result: bool = True,
-=======
-        progress_callback: ProgressFnT | ResourceProgressFnT | None = None,
->>>>>>> d0e463e0
     ) -> types.CallToolResult:
         """Send a tools/call request with optional progress callback support."""
 
