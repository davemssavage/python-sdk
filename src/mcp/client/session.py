--- conflicted
+++ resolved
@@ -4,13 +4,9 @@
 
 import anyio.lowlevel
 from anyio.streams.memory import MemoryObjectReceiveStream, MemoryObjectSendStream
-<<<<<<< HEAD
+from jsonschema import SchemaError, ValidationError, validate
 from pydantic import TypeAdapter
 from pydantic.networks import AnyUrl, UrlConstraints
-=======
-from jsonschema import SchemaError, ValidationError, validate
-from pydantic import AnyUrl, TypeAdapter
->>>>>>> 4842cee2
 
 import mcp.types as types
 from mcp.shared.context import RequestContext
@@ -316,12 +312,8 @@
         name: str,
         arguments: dict[str, Any] | None = None,
         read_timeout_seconds: timedelta | None = None,
-<<<<<<< HEAD
         progress_callback: ProgressFnT | ResourceProgressFnT | None = None,
-=======
-        progress_callback: ProgressFnT | None = None,
         cancellable: bool = True,
->>>>>>> 4842cee2
     ) -> types.CallToolResult:
         """Send a tools/call request with optional progress callback support."""
 
