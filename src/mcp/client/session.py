from datetime import timedelta
from typing import Annotated, Any, Protocol

import anyio.lowlevel
from anyio.streams.memory import MemoryObjectReceiveStream, MemoryObjectSendStream
from pydantic import TypeAdapter
from pydantic.networks import AnyUrl, UrlConstraints

import mcp.types as types
from mcp.shared.context import RequestContext
from mcp.shared.message import SessionMessage
from mcp.shared.session import (
    BaseSession,
    ProgressFnT,
    RequestResponder,
    ResourceProgressFnT,
)
from mcp.shared.version import SUPPORTED_PROTOCOL_VERSIONS

DEFAULT_CLIENT_INFO = types.Implementation(name="mcp", version="0.1.0")


class SamplingFnT(Protocol):
    async def __call__(
        self,
        context: RequestContext["ClientSession", Any],
        params: types.CreateMessageRequestParams,
    ) -> types.CreateMessageResult | types.ErrorData: ...


class ElicitationFnT(Protocol):
    async def __call__(
        self,
        context: RequestContext["ClientSession", Any],
        params: types.ElicitRequestParams,
    ) -> types.ElicitResult | types.ErrorData: ...


class ListRootsFnT(Protocol):
    async def __call__(
        self, context: RequestContext["ClientSession", Any]
    ) -> types.ListRootsResult | types.ErrorData: ...


class LoggingFnT(Protocol):
    async def __call__(
        self,
        params: types.LoggingMessageNotificationParams,
    ) -> None: ...


class MessageHandlerFnT(Protocol):
    async def __call__(
        self,
        message: RequestResponder[types.ServerRequest, types.ClientResult] | types.ServerNotification | Exception,
    ) -> None: ...


async def _default_message_handler(
    message: RequestResponder[types.ServerRequest, types.ClientResult] | types.ServerNotification | Exception,
) -> None:
    await anyio.lowlevel.checkpoint()


async def _default_sampling_callback(
    context: RequestContext["ClientSession", Any],
    params: types.CreateMessageRequestParams,
) -> types.CreateMessageResult | types.ErrorData:
    return types.ErrorData(
        code=types.INVALID_REQUEST,
        message="Sampling not supported",
    )


async def _default_elicitation_callback(
    context: RequestContext["ClientSession", Any],
    params: types.ElicitRequestParams,
) -> types.ElicitResult | types.ErrorData:
    return types.ErrorData(
        code=types.INVALID_REQUEST,
        message="Elicitation not supported",
    )


async def _default_list_roots_callback(
    context: RequestContext["ClientSession", Any],
) -> types.ListRootsResult | types.ErrorData:
    return types.ErrorData(
        code=types.INVALID_REQUEST,
        message="List roots not supported",
    )


async def _default_logging_callback(
    params: types.LoggingMessageNotificationParams,
) -> None:
    pass


ClientResponse: TypeAdapter[types.ClientResult | types.ErrorData] = TypeAdapter(types.ClientResult | types.ErrorData)


class ClientSession(
    BaseSession[
        types.ClientRequest,
        types.ClientNotification,
        types.ClientResult,
        types.ServerRequest,
        types.ServerNotification,
    ]
):
    def __init__(
        self,
        read_stream: MemoryObjectReceiveStream[SessionMessage | Exception],
        write_stream: MemoryObjectSendStream[SessionMessage],
        read_timeout_seconds: timedelta | None = None,
        sampling_callback: SamplingFnT | None = None,
        elicitation_callback: ElicitationFnT | None = None,
        list_roots_callback: ListRootsFnT | None = None,
        logging_callback: LoggingFnT | None = None,
        message_handler: MessageHandlerFnT | None = None,
        client_info: types.Implementation | None = None,
    ) -> None:
        super().__init__(
            read_stream,
            write_stream,
            types.ServerRequest,
            types.ServerNotification,
            read_timeout_seconds=read_timeout_seconds,
        )
        self._client_info = client_info or DEFAULT_CLIENT_INFO
        self._sampling_callback = sampling_callback or _default_sampling_callback
        self._elicitation_callback = elicitation_callback or _default_elicitation_callback
        self._list_roots_callback = list_roots_callback or _default_list_roots_callback
        self._logging_callback = logging_callback or _default_logging_callback
        self._message_handler = message_handler or _default_message_handler

    async def initialize(self) -> types.InitializeResult:
        sampling = types.SamplingCapability() if self._sampling_callback is not _default_sampling_callback else None
        elicitation = (
            types.ElicitationCapability() if self._elicitation_callback is not _default_elicitation_callback else None
        )
        roots = (
            # TODO: Should this be based on whether we
            # _will_ send notifications, or only whether
            # they're supported?
            types.RootsCapability(listChanged=True)
            if self._list_roots_callback is not _default_list_roots_callback
            else None
        )

        result = await self.send_request(
            types.ClientRequest(
                types.InitializeRequest(
                    method="initialize",
                    params=types.InitializeRequestParams(
                        protocolVersion=types.LATEST_PROTOCOL_VERSION,
                        capabilities=types.ClientCapabilities(
                            sampling=sampling,
                            elicitation=elicitation,
                            experimental=None,
                            roots=roots,
                        ),
                        clientInfo=self._client_info,
                    ),
                )
            ),
            types.InitializeResult,
        )

        if result.protocolVersion not in SUPPORTED_PROTOCOL_VERSIONS:
            raise RuntimeError("Unsupported protocol version from the server: " f"{result.protocolVersion}")

        await self.send_notification(
            types.ClientNotification(types.InitializedNotification(method="notifications/initialized"))
        )

        return result

    async def send_ping(self) -> types.EmptyResult:
        """Send a ping request."""
        return await self.send_request(
            types.ClientRequest(
                types.PingRequest(
                    method="ping",
                )
            ),
            types.EmptyResult,
        )

    async def send_progress_notification(
        self,
        progress_token: str | int,
        progress: float,
        total: float | None = None,
        message: str | None = None,
        # TODO check whether MCP spec allows clients to create resources
        # for server and therefore whether resource notifications
        # would be required here too
    ) -> None:
        """Send a progress notification."""
        await self.send_notification(
            types.ClientNotification(
                types.ProgressNotification(
                    method="notifications/progress",
                    params=types.ProgressNotificationParams(
                        progressToken=progress_token,
                        progress=progress,
                        total=total,
                        message=message,
                    ),
                ),
            )
        )

    async def set_logging_level(self, level: types.LoggingLevel) -> types.EmptyResult:
        """Send a logging/setLevel request."""
        return await self.send_request(
            types.ClientRequest(
                types.SetLevelRequest(
                    method="logging/setLevel",
                    params=types.SetLevelRequestParams(level=level),
                )
            ),
            types.EmptyResult,
        )

<<<<<<< HEAD
    async def list_resources(self, cursor: str | None = None) -> types.ListResourcesResult:
=======
    async def list_resources(
        self,
        cursor: str | None = None,
        # TODO suggest in progress resources should be excluded by default?
        # possibly add an optional flag to include?
    ) -> types.ListResourcesResult:
>>>>>>> d634e6a4
        """Send a resources/list request."""
        return await self.send_request(
            types.ClientRequest(
                types.ListResourcesRequest(
                    method="resources/list",
                    params=types.PaginatedRequestParams(cursor=cursor) if cursor is not None else None,
                )
            ),
            types.ListResourcesResult,
        )

    async def list_resource_templates(self, cursor: str | None = None) -> types.ListResourceTemplatesResult:
        """Send a resources/templates/list request."""
        return await self.send_request(
            types.ClientRequest(
                types.ListResourceTemplatesRequest(
                    method="resources/templates/list",
                    params=types.PaginatedRequestParams(cursor=cursor) if cursor is not None else None,
                )
            ),
            types.ListResourceTemplatesResult,
        )

    async def read_resource(
        self, uri: Annotated[AnyUrl, UrlConstraints(host_required=False)]
    ) -> types.ReadResourceResult:
        """Send a resources/read request."""
        return await self.send_request(
            types.ClientRequest(
                types.ReadResourceRequest(
                    method="resources/read",
                    params=types.ReadResourceRequestParams(uri=uri),
                )
            ),
            types.ReadResourceResult,
        )

    async def subscribe_resource(
        self, uri: Annotated[AnyUrl, UrlConstraints(host_required=False)]
    ) -> types.EmptyResult:
        """Send a resources/subscribe request."""
        return await self.send_request(
            types.ClientRequest(
                types.SubscribeRequest(
                    method="resources/subscribe",
                    params=types.SubscribeRequestParams(uri=uri),
                )
            ),
            types.EmptyResult,
        )

    async def unsubscribe_resource(
        self, uri: Annotated[AnyUrl, UrlConstraints(host_required=False)]
    ) -> types.EmptyResult:
        """Send a resources/unsubscribe request."""
        return await self.send_request(
            types.ClientRequest(
                types.UnsubscribeRequest(
                    method="resources/unsubscribe",
                    params=types.UnsubscribeRequestParams(uri=uri),
                )
            ),
            types.EmptyResult,
        )

    async def call_tool(
        self,
        name: str,
        arguments: dict[str, Any] | None = None,
        read_timeout_seconds: timedelta | None = None,
        progress_callback: ProgressFnT | ResourceProgressFnT | None = None,
    ) -> types.CallToolResult:
        """Send a tools/call request with optional progress callback support."""

        return await self.send_request(
            types.ClientRequest(
                types.CallToolRequest(
                    method="tools/call",
                    params=types.CallToolRequestParams(
                        name=name,
                        arguments=arguments,
                    ),
                )
            ),
            types.CallToolResult,
            request_read_timeout_seconds=read_timeout_seconds,
            progress_callback=progress_callback,
        )

    async def list_prompts(self, cursor: str | None = None) -> types.ListPromptsResult:
        """Send a prompts/list request."""
        return await self.send_request(
            types.ClientRequest(
                types.ListPromptsRequest(
                    method="prompts/list",
                    params=types.PaginatedRequestParams(cursor=cursor) if cursor is not None else None,
                )
            ),
            types.ListPromptsResult,
        )

    async def get_prompt(self, name: str, arguments: dict[str, str] | None = None) -> types.GetPromptResult:
        """Send a prompts/get request."""
        return await self.send_request(
            types.ClientRequest(
                types.GetPromptRequest(
                    method="prompts/get",
                    params=types.GetPromptRequestParams(name=name, arguments=arguments),
                )
            ),
            types.GetPromptResult,
        )

    async def complete(
        self,
        ref: types.ResourceTemplateReference | types.PromptReference,
        argument: dict[str, str],
        context_arguments: dict[str, str] | None = None,
    ) -> types.CompleteResult:
        """Send a completion/complete request."""
        context = None
        if context_arguments is not None:
            context = types.CompletionContext(arguments=context_arguments)

        return await self.send_request(
            types.ClientRequest(
                types.CompleteRequest(
                    method="completion/complete",
                    params=types.CompleteRequestParams(
                        ref=ref,
                        argument=types.CompletionArgument(**argument),
                        context=context,
                    ),
                )
            ),
            types.CompleteResult,
        )

    async def list_tools(self, cursor: str | None = None) -> types.ListToolsResult:
        """Send a tools/list request."""
        return await self.send_request(
            types.ClientRequest(
                types.ListToolsRequest(
                    method="tools/list",
                    params=types.PaginatedRequestParams(cursor=cursor) if cursor is not None else None,
                )
            ),
            types.ListToolsResult,
        )

    async def send_roots_list_changed(self) -> None:
        """Send a roots/list_changed notification."""
        await self.send_notification(
            types.ClientNotification(
                types.RootsListChangedNotification(
                    method="notifications/roots/list_changed",
                )
            )
        )

    async def _received_request(self, responder: RequestResponder[types.ServerRequest, types.ClientResult]) -> None:
        ctx = RequestContext[ClientSession, Any](
            request_id=responder.request_id,
            meta=responder.request_meta,
            session=self,
            lifespan_context=None,
        )

        match responder.request.root:
            case types.CreateMessageRequest(params=params):
                with responder:
                    response = await self._sampling_callback(ctx, params)
                    client_response = ClientResponse.validate_python(response)
                    await responder.respond(client_response)

            case types.ElicitRequest(params=params):
                with responder:
                    response = await self._elicitation_callback(ctx, params)
                    client_response = ClientResponse.validate_python(response)
                    await responder.respond(client_response)

            case types.ListRootsRequest():
                with responder:
                    response = await self._list_roots_callback(ctx)
                    client_response = ClientResponse.validate_python(response)
                    await responder.respond(client_response)

            case types.PingRequest():
                with responder:
                    return await responder.respond(types.ClientResult(root=types.EmptyResult()))

    async def _handle_incoming(
        self,
        req: RequestResponder[types.ServerRequest, types.ClientResult] | types.ServerNotification | Exception,
    ) -> None:
        """Handle incoming messages by forwarding to the message handler."""
        await self._message_handler(req)

    async def _received_notification(self, notification: types.ServerNotification) -> None:
        """Handle notifications from the server."""
        # Process specific notification types
        match notification.root:
            case types.LoggingMessageNotification(params=params):
                await self._logging_callback(params)
            case _:
                pass<|MERGE_RESOLUTION|>--- conflicted
+++ resolved
@@ -225,16 +225,12 @@
             types.EmptyResult,
         )
 
-<<<<<<< HEAD
-    async def list_resources(self, cursor: str | None = None) -> types.ListResourcesResult:
-=======
     async def list_resources(
         self,
         cursor: str | None = None,
         # TODO suggest in progress resources should be excluded by default?
         # possibly add an optional flag to include?
     ) -> types.ListResourcesResult:
->>>>>>> d634e6a4
         """Send a resources/list request."""
         return await self.send_request(
             types.ClientRequest(
