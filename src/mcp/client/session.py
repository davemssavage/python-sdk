import logging
from collections.abc import Awaitable, Callable
from datetime import timedelta
<<<<<<< HEAD
from typing import Annotated, Any, Protocol

import anyio.lowlevel
from anyio.streams.memory import MemoryObjectReceiveStream, MemoryObjectSendStream
from pydantic import TypeAdapter
from pydantic.networks import AnyUrl, UrlConstraints
=======
from typing import Any, Protocol, TypeAlias

import anyio.lowlevel
from anyio.streams.memory import MemoryObjectReceiveStream, MemoryObjectSendStream
from jsonschema import ValidationError, validate
from pydantic import AnyUrl, TypeAdapter
>>>>>>> b738f1bb

import mcp.types as types
from mcp.shared.context import RequestContext
from mcp.shared.message import SessionMessage
from mcp.shared.session import (
    BaseSession,
    ProgressFnT,
    RequestResponder,
    ResourceProgressFnT,
)
from mcp.shared.version import SUPPORTED_PROTOCOL_VERSIONS

logger = logging.getLogger(__name__)

DEFAULT_CLIENT_INFO = types.Implementation(name="mcp", version="0.1.0")


class SamplingFnT(Protocol):
    async def __call__(
        self,
        context: RequestContext["ClientSession", Any],
        params: types.CreateMessageRequestParams,
    ) -> types.CreateMessageResult | types.ErrorData: ...


class ListRootsFnT(Protocol):
    async def __call__(
        self, context: RequestContext["ClientSession", Any]
    ) -> types.ListRootsResult | types.ErrorData: ...


class LoggingFnT(Protocol):
    async def __call__(
        self,
        params: types.LoggingMessageNotificationParams,
    ) -> None: ...


class MessageHandlerFnT(Protocol):
    async def __call__(
        self,
        message: RequestResponder[types.ServerRequest, types.ClientResult]
        | types.ServerNotification
        | Exception,
    ) -> None: ...


class ToolOutputValidationFnT(Protocol):
    async def __call__(
        self, request: types.CallToolRequest, result: types.CallToolResult
    ) -> bool: ...


async def _default_message_handler(
    message: RequestResponder[types.ServerRequest, types.ClientResult]
    | types.ServerNotification
    | Exception,
) -> None:
    await anyio.lowlevel.checkpoint()


async def _default_sampling_callback(
    context: RequestContext["ClientSession", Any],
    params: types.CreateMessageRequestParams,
) -> types.CreateMessageResult | types.ErrorData:
    return types.ErrorData(
        code=types.INVALID_REQUEST,
        message="Sampling not supported",
    )


async def _default_list_roots_callback(
    context: RequestContext["ClientSession", Any],
) -> types.ListRootsResult | types.ErrorData:
    return types.ErrorData(
        code=types.INVALID_REQUEST,
        message="List roots not supported",
    )


async def _default_logging_callback(
    params: types.LoggingMessageNotificationParams,
) -> None:
    pass


ToolOutputValidatorProvider: TypeAlias = Callable[
    ...,
    Awaitable[ToolOutputValidationFnT],
]


# this bag of spanners is required in order to
# enable the client session to be parsed to the validator
async def _python_circularity_hell(arg: Any) -> ToolOutputValidationFnT:
    # in any sane version of the universe this should never happen
    # of course in any sane programming language class circularity
    # dependencies shouldn't be this hard to manage
    raise RuntimeError(
        "Help I'm stuck in python circularity hell, please send biscuits"
    )


_default_tool_output_validator: ToolOutputValidatorProvider = _python_circularity_hell

ClientResponse: TypeAdapter[types.ClientResult | types.ErrorData] = TypeAdapter(
    types.ClientResult | types.ErrorData
)


class ClientSession(
    BaseSession[
        types.ClientRequest,
        types.ClientNotification,
        types.ClientResult,
        types.ServerRequest,
        types.ServerNotification,
    ]
):
    def __init__(
        self,
        read_stream: MemoryObjectReceiveStream[SessionMessage | Exception],
        write_stream: MemoryObjectSendStream[SessionMessage],
        read_timeout_seconds: timedelta | None = None,
        sampling_callback: SamplingFnT | None = None,
        list_roots_callback: ListRootsFnT | None = None,
        logging_callback: LoggingFnT | None = None,
        message_handler: MessageHandlerFnT | None = None,
        client_info: types.Implementation | None = None,
        tool_output_validator_provider: ToolOutputValidatorProvider | None = None,
    ) -> None:
        super().__init__(
            read_stream,
            write_stream,
            types.ServerRequest,
            types.ServerNotification,
            read_timeout_seconds=read_timeout_seconds,
        )
        self._client_info = client_info or DEFAULT_CLIENT_INFO
        self._sampling_callback = sampling_callback or _default_sampling_callback
        self._list_roots_callback = list_roots_callback or _default_list_roots_callback
        self._logging_callback = logging_callback or _default_logging_callback
        self._message_handler = message_handler or _default_message_handler
        self._tool_output_validator_provider = (
            tool_output_validator_provider or _default_tool_output_validator
        )

    async def initialize(self) -> types.InitializeResult:
        sampling = types.SamplingCapability()
        roots = types.RootsCapability(
            # TODO: Should this be based on whether we
            # _will_ send notifications, or only whether
            # they're supported?
            listChanged=True,
        )

        result = await self.send_request(
            types.ClientRequest(
                types.InitializeRequest(
                    method="initialize",
                    params=types.InitializeRequestParams(
                        protocolVersion=types.LATEST_PROTOCOL_VERSION,
                        capabilities=types.ClientCapabilities(
                            sampling=sampling,
                            experimental=None,
                            roots=roots,
                        ),
                        clientInfo=self._client_info,
                    ),
                )
            ),
            types.InitializeResult,
        )

        if result.protocolVersion not in SUPPORTED_PROTOCOL_VERSIONS:
            raise RuntimeError(
                "Unsupported protocol version from the server: "
                f"{result.protocolVersion}"
            )

        await self.send_notification(
            types.ClientNotification(
                types.InitializedNotification(method="notifications/initialized")
            )
        )

        self._tool_output_validator = await self._tool_output_validator_provider(self)

        return result

    async def send_ping(self) -> types.EmptyResult:
        """Send a ping request."""
        return await self.send_request(
            types.ClientRequest(
                types.PingRequest(
                    method="ping",
                )
            ),
            types.EmptyResult,
        )

    async def send_progress_notification(
        self,
        progress_token: str | int,
        progress: float,
        total: float | None = None,
        message: str | None = None,
        # TODO decide whether clients can send resource progress too?
    ) -> None:
        """Send a progress notification."""
        await self.send_notification(
            types.ClientNotification(
                types.ProgressNotification(
                    method="notifications/progress",
                    params=types.ProgressNotificationParams(
                        progressToken=progress_token,
                        progress=progress,
                        total=total,
                        message=message,
                    ),
                ),
            )
        )

    async def set_logging_level(self, level: types.LoggingLevel) -> types.EmptyResult:
        """Send a logging/setLevel request."""
        return await self.send_request(
            types.ClientRequest(
                types.SetLevelRequest(
                    method="logging/setLevel",
                    params=types.SetLevelRequestParams(level=level),
                )
            ),
            types.EmptyResult,
        )

    async def list_resources(
        self,
        cursor: str | None = None,
        # TODO suggest in progress resources should be excluded by default?
        # possibly add an optional flag to include?
    ) -> types.ListResourcesResult:
        """Send a resources/list request."""
        return await self.send_request(
            types.ClientRequest(
                types.ListResourcesRequest(
                    method="resources/list",
                    params=types.PaginatedRequestParams(cursor=cursor)
                    if cursor is not None
                    else None,
                )
            ),
            types.ListResourcesResult,
        )

    async def list_resource_templates(
        self, cursor: str | None = None
    ) -> types.ListResourceTemplatesResult:
        """Send a resources/templates/list request."""
        return await self.send_request(
            types.ClientRequest(
                types.ListResourceTemplatesRequest(
                    method="resources/templates/list",
                    params=types.PaginatedRequestParams(cursor=cursor)
                    if cursor is not None
                    else None,
                )
            ),
            types.ListResourceTemplatesResult,
        )

    async def read_resource(
        self, uri: Annotated[AnyUrl, UrlConstraints(host_required=False)]
    ) -> types.ReadResourceResult:
        """Send a resources/read request."""
        return await self.send_request(
            types.ClientRequest(
                types.ReadResourceRequest(
                    method="resources/read",
                    params=types.ReadResourceRequestParams(uri=uri),
                )
            ),
            types.ReadResourceResult,
        )

    async def subscribe_resource(
        self, uri: Annotated[AnyUrl, UrlConstraints(host_required=False)]
    ) -> types.EmptyResult:
        """Send a resources/subscribe request."""
        return await self.send_request(
            types.ClientRequest(
                types.SubscribeRequest(
                    method="resources/subscribe",
                    params=types.SubscribeRequestParams(uri=uri),
                )
            ),
            types.EmptyResult,
        )

    async def unsubscribe_resource(
        self, uri: Annotated[AnyUrl, UrlConstraints(host_required=False)]
    ) -> types.EmptyResult:
        """Send a resources/unsubscribe request."""
        return await self.send_request(
            types.ClientRequest(
                types.UnsubscribeRequest(
                    method="resources/unsubscribe",
                    params=types.UnsubscribeRequestParams(uri=uri),
                )
            ),
            types.EmptyResult,
        )

    async def call_tool(
        self,
        name: str,
        arguments: dict[str, Any] | None = None,
        read_timeout_seconds: timedelta | None = None,
<<<<<<< HEAD
        progress_callback: ProgressFnT | ResourceProgressFnT | None = None,
=======
        progress_callback: ProgressFnT | None = None,
        validate_result: bool = True,
>>>>>>> b738f1bb
    ) -> types.CallToolResult:
        """Send a tools/call request with optional progress callback support."""

        request = types.CallToolRequest(
            method="tools/call",
            params=types.CallToolRequestParams(
                name=name,
                arguments=arguments,
            ),
        )

        result = await self.send_request(
            types.ClientRequest(request),
            types.CallToolResult,
            request_read_timeout_seconds=read_timeout_seconds,
            progress_callback=progress_callback,
        )

        if validate_result:
            valid = await self._tool_output_validator(request, result)

            if not valid:
                raise RuntimeError("Server responded with invalid result: " f"{result}")
        # not validating or is valid
        return result

    async def list_prompts(self, cursor: str | None = None) -> types.ListPromptsResult:
        """Send a prompts/list request."""
        return await self.send_request(
            types.ClientRequest(
                types.ListPromptsRequest(
                    method="prompts/list",
                    params=types.PaginatedRequestParams(cursor=cursor)
                    if cursor is not None
                    else None,
                )
            ),
            types.ListPromptsResult,
        )

    async def get_prompt(
        self, name: str, arguments: dict[str, str] | None = None
    ) -> types.GetPromptResult:
        """Send a prompts/get request."""
        return await self.send_request(
            types.ClientRequest(
                types.GetPromptRequest(
                    method="prompts/get",
                    params=types.GetPromptRequestParams(name=name, arguments=arguments),
                )
            ),
            types.GetPromptResult,
        )

    async def complete(
        self,
        ref: types.ResourceReference | types.PromptReference,
        argument: dict[str, str],
    ) -> types.CompleteResult:
        """Send a completion/complete request."""
        return await self.send_request(
            types.ClientRequest(
                types.CompleteRequest(
                    method="completion/complete",
                    params=types.CompleteRequestParams(
                        ref=ref,
                        argument=types.CompletionArgument(**argument),
                    ),
                )
            ),
            types.CompleteResult,
        )

    async def list_tools(self, cursor: str | None = None) -> types.ListToolsResult:
        """Send a tools/list request."""
        return await self.send_request(
            types.ClientRequest(
                types.ListToolsRequest(
                    method="tools/list",
                    params=types.PaginatedRequestParams(cursor=cursor)
                    if cursor is not None
                    else None,
                )
            ),
            types.ListToolsResult,
        )

    async def send_roots_list_changed(self) -> None:
        """Send a roots/list_changed notification."""
        await self.send_notification(
            types.ClientNotification(
                types.RootsListChangedNotification(
                    method="notifications/roots/list_changed",
                )
            )
        )

    async def _received_request(
        self, responder: RequestResponder[types.ServerRequest, types.ClientResult]
    ) -> None:
        ctx = RequestContext[ClientSession, Any](
            request_id=responder.request_id,
            meta=responder.request_meta,
            session=self,
            lifespan_context=None,
        )

        match responder.request.root:
            case types.CreateMessageRequest(params=params):
                with responder:
                    response = await self._sampling_callback(ctx, params)
                    client_response = ClientResponse.validate_python(response)
                    await responder.respond(client_response)

            case types.ListRootsRequest():
                with responder:
                    response = await self._list_roots_callback(ctx)
                    client_response = ClientResponse.validate_python(response)
                    await responder.respond(client_response)

            case types.PingRequest():
                with responder:
                    return await responder.respond(
                        types.ClientResult(root=types.EmptyResult())
                    )

    async def _handle_incoming(
        self,
        req: RequestResponder[types.ServerRequest, types.ClientResult]
        | types.ServerNotification
        | Exception,
    ) -> None:
        """Handle incoming messages by forwarding to the message handler."""
        await self._message_handler(req)

    async def _received_notification(
        self, notification: types.ServerNotification
    ) -> None:
        """Handle notifications from the server."""
        # Process specific notification types
        match notification.root:
            case types.LoggingMessageNotification(params=params):
                await self._logging_callback(params)
            case _:
                pass


class NoOpToolOutputValidator(ToolOutputValidationFnT):
    async def __call__(
        self, request: types.CallToolRequest, result: types.CallToolResult
    ) -> bool:
        return True


class SimpleCachingToolOutputValidator(ToolOutputValidationFnT):
    _schema_cache: dict[str, dict[str, Any] | bool]

    def __init__(self, session: ClientSession):
        self._session = session
        self._schema_cache = {}
        self._refresh_cache = True

    async def __call__(
        self, request: types.CallToolRequest, result: types.CallToolResult
    ) -> bool:
        if result.isError:
            # allow errors to be propagated
            return True
        else:
            if self._refresh_cache:
                await self._refresh_schema_cache()

            schema = self._schema_cache.get(request.params.name)

            if schema is None:
                raise RuntimeError(f"Unknown tool {request.params.name}")
            elif schema is False:
                # no schema
                logging.debug("No schema found checking structuredContent is empty")
                return result.structuredContent is None
            else:
                try:
                    # TODO opportunity to build jsonschema.protocol.Validator
                    # and reuse rather than build every time
                    validate(result.structuredContent, schema)
                    return True
                except ValidationError as e:
                    logging.exception(e)
                    return False

    async def _refresh_schema_cache(self):
        cursor = None
        first = True
        self._schema_cache = {}
        while first or cursor is not None:
            first = False
            tools_result = await self._session.list_tools(cursor)
            for tool in tools_result.tools:
                # store a flag to be able to later distinguish between
                # no schema for tool and unknown tool which can't be verified
                schema_or_flag = (
                    False if tool.outputSchema is None else tool.outputSchema
                )
                self._schema_cache[tool.name] = schema_or_flag
            cursor = tools_result.nextCursor
            continue

        self._refresh_cache = False


async def _escape_from_circular_python_hell(
    session: ClientSession,
) -> ToolOutputValidationFnT:
    return SimpleCachingToolOutputValidator(session)


_default_tool_output_validator = _escape_from_circular_python_hell<|MERGE_RESOLUTION|>--- conflicted
+++ resolved
@@ -1,21 +1,13 @@
 import logging
 from collections.abc import Awaitable, Callable
 from datetime import timedelta
-<<<<<<< HEAD
-from typing import Annotated, Any, Protocol
-
-import anyio.lowlevel
-from anyio.streams.memory import MemoryObjectReceiveStream, MemoryObjectSendStream
-from pydantic import TypeAdapter
-from pydantic.networks import AnyUrl, UrlConstraints
-=======
-from typing import Any, Protocol, TypeAlias
+from typing import Annotated, Any, Protocol, TypeAlias
 
 import anyio.lowlevel
 from anyio.streams.memory import MemoryObjectReceiveStream, MemoryObjectSendStream
 from jsonschema import ValidationError, validate
-from pydantic import AnyUrl, TypeAdapter
->>>>>>> b738f1bb
+from pydantic import TypeAdapter
+from pydantic.networks import AnyUrl, UrlConstraints
 
 import mcp.types as types
 from mcp.shared.context import RequestContext
@@ -334,12 +326,8 @@
         name: str,
         arguments: dict[str, Any] | None = None,
         read_timeout_seconds: timedelta | None = None,
-<<<<<<< HEAD
         progress_callback: ProgressFnT | ResourceProgressFnT | None = None,
-=======
-        progress_callback: ProgressFnT | None = None,
         validate_result: bool = True,
->>>>>>> b738f1bb
     ) -> types.CallToolResult:
         """Send a tools/call request with optional progress callback support."""
 
