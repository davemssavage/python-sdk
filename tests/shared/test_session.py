--- conflicted
+++ resolved
@@ -93,19 +93,7 @@
     async def make_request(client_session: ClientSession):
         nonlocal ev_cancelled
         try:
-<<<<<<< HEAD
             await client_session.call_tool("slow_tool")
-=======
-            await client_session.send_request(
-                ClientRequest(
-                    types.CallToolRequest(
-                        method="tools/call",
-                        params=types.CallToolRequestParams(name="slow_tool", arguments={}),
-                    )
-                ),
-                types.CallToolResult,
-            )
->>>>>>> 79421843
             pytest.fail("Request should have been cancelled")
         except McpError as e:
             # Expected - request was cancelled
@@ -203,62 +191,4 @@
 
             # Check server completed regardless
             with anyio.fail_after(1):
-<<<<<<< HEAD
-                await ev_tool_commplete.wait()
-=======
-                await ev_cancelled.wait()
-
-
-@pytest.mark.anyio
-async def test_connection_closed():
-    """
-    Test that pending requests are cancelled when the connection is closed remotely.
-    """
-
-    ev_closed = anyio.Event()
-    ev_response = anyio.Event()
-
-    async with create_client_server_memory_streams() as (
-        client_streams,
-        server_streams,
-    ):
-        client_read, client_write = client_streams
-        server_read, server_write = server_streams
-
-        async def make_request(client_session):
-            """Send a request in a separate task"""
-            nonlocal ev_response
-            try:
-                # any request will do
-                await client_session.initialize()
-                pytest.fail("Request should have errored")
-            except McpError as e:
-                # Expected - request errored
-                assert "Connection closed" in str(e)
-                ev_response.set()
-
-        async def mock_server():
-            """Wait for a request, then close the connection"""
-            nonlocal ev_closed
-            # Wait for a request
-            await server_read.receive()
-            # Close the connection, as if the server exited
-            server_write.close()
-            server_read.close()
-            ev_closed.set()
-
-        async with (
-            anyio.create_task_group() as tg,
-            ClientSession(
-                read_stream=client_read,
-                write_stream=client_write,
-            ) as client_session,
-        ):
-            tg.start_soon(make_request, client_session)
-            tg.start_soon(mock_server)
-
-            with anyio.fail_after(1):
-                await ev_closed.wait()
-            with anyio.fail_after(1):
-                await ev_response.wait()
->>>>>>> 79421843
+                await ev_tool_commplete.wait()