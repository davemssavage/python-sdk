from typing import Any
from unittest.mock import patch

import anyio
import pytest

<<<<<<< HEAD
from mcp.shared.session import BaseSession, InMemoryRequestStateManager
from mcp.types import (
    ClientRequest,
    EmptyResult,
    PingRequest,
)
=======
from mcp.shared.message import SessionMessage
from mcp.shared.session import BaseSession, RequestId, SendResultT
from mcp.types import ClientNotification, ClientRequest, ClientResult, EmptyResult, ErrorData, PingRequest
>>>>>>> d1ac8d68


@pytest.mark.anyio
async def test_send_request_stream_cleanup():
    """
    Test that send_request properly cleans up streams when an exception occurs.

    This test mocks out most of the session functionality to focus on stream cleanup.
    """

    # Create a mock session with the minimal required functionality
    class TestSession(BaseSession[ClientRequest, ClientNotification, ClientResult, Any, Any]):
        async def _send_response(self, request_id: RequestId, response: SendResultT | ErrorData) -> None:
            pass

    # Create streams
    write_stream_send, write_stream_receive = anyio.create_memory_object_stream[SessionMessage](1)
    read_stream_send, read_stream_receive = anyio.create_memory_object_stream[SessionMessage](1)

    request_io_manager = InMemoryRequestStateManager()
    # Create the session
    session = TestSession(
        read_stream_receive,
        write_stream_send,
        object,  # Request type doesn't matter for this test
        object,  # Notification type doesn't matter for this test,
        request_state_manager=request_io_manager,
    )

    # Create a test request
    request = ClientRequest(PingRequest(method="ping"))

    # Patch the _write_stream.send method to raise an exception
    async def mock_send(*args: Any, **kwargs: Any):
        raise RuntimeError("Simulated network error")

    # Record the response streams before the test
    initial_stream_count = len(request_io_manager._response_streams)

    # Run the test with the patched method
    with patch.object(session._write_stream, "send", mock_send):
        with pytest.raises(RuntimeError):
            await session.send_request(request, EmptyResult)

    # Verify that no response streams were leaked
    assert len(request_io_manager._response_streams) == initial_stream_count, (
        f"Expected {initial_stream_count} response streams after request, "
        "but found {len(request_io_manager._response_streams)}"
    )

    # Clean up
    await write_stream_send.aclose()
    await write_stream_receive.aclose()
    await read_stream_send.aclose()
    await read_stream_receive.aclose()<|MERGE_RESOLUTION|>--- conflicted
+++ resolved
@@ -4,18 +4,9 @@
 import anyio
 import pytest
 
-<<<<<<< HEAD
-from mcp.shared.session import BaseSession, InMemoryRequestStateManager
-from mcp.types import (
-    ClientRequest,
-    EmptyResult,
-    PingRequest,
-)
-=======
 from mcp.shared.message import SessionMessage
-from mcp.shared.session import BaseSession, RequestId, SendResultT
+from mcp.shared.session import BaseSession, InMemoryRequestStateManager, RequestId, SendResultT
 from mcp.types import ClientNotification, ClientRequest, ClientResult, EmptyResult, ErrorData, PingRequest
->>>>>>> d1ac8d68
 
 
 @pytest.mark.anyio
@@ -35,14 +26,14 @@
     write_stream_send, write_stream_receive = anyio.create_memory_object_stream[SessionMessage](1)
     read_stream_send, read_stream_receive = anyio.create_memory_object_stream[SessionMessage](1)
 
-    request_io_manager = InMemoryRequestStateManager()
+    request_state_manager = InMemoryRequestStateManager[ClientRequest, ClientResult]()
     # Create the session
     session = TestSession(
         read_stream_receive,
         write_stream_send,
         object,  # Request type doesn't matter for this test
         object,  # Notification type doesn't matter for this test,
-        request_state_manager=request_io_manager,
+        request_state_manager=request_state_manager,
     )
 
     # Create a test request
@@ -53,7 +44,7 @@
         raise RuntimeError("Simulated network error")
 
     # Record the response streams before the test
-    initial_stream_count = len(request_io_manager._response_streams)
+    initial_stream_count = len(request_state_manager._response_streams)
 
     # Run the test with the patched method
     with patch.object(session._write_stream, "send", mock_send):
@@ -61,7 +52,7 @@
             await session.send_request(request, EmptyResult)
 
     # Verify that no response streams were leaked
-    assert len(request_io_manager._response_streams) == initial_stream_count, (
+    assert len(request_state_manager._response_streams) == initial_stream_count, (
         f"Expected {initial_stream_count} response streams after request, "
         "but found {len(request_io_manager._response_streams)}"
     )
