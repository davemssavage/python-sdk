--- conflicted
+++ resolved
@@ -316,7 +316,6 @@
         assert result == ["rex", "gertrude"]
 
     @pytest.mark.anyio
-<<<<<<< HEAD
     async def test_call_tool_not_permitted(self):
         async def double(n: int) -> int:
             """Double a number."""
@@ -340,10 +339,8 @@
         with pytest.raises(ToolError, match="Unknown tool: double"):
             await manager.call_tool("double", {"n": 5})
 
-    async def test_call_custom_tool_(self):
-=======
+    @pytest.mark.anyio
     async def test_call_custom_tool(self):
->>>>>>> 117fa920
         sum_1_called = anyio.Event()
         sum_2_called = anyio.Event()
         def sum_1_vals(vals: list[int]) -> int:
@@ -375,8 +372,6 @@
         assert sum_1_called.is_set()
 
 
-<<<<<<< HEAD
-=======
     @pytest.mark.anyio
     async def test_call_custom_tool_complex_input(self):
         func_called = anyio.Event()
@@ -411,7 +406,6 @@
         result = await manager2.call_tool("create_user", {"user": UserInput(name="bob", age=24), "flag": True})
         assert result == {'id': 1, 'name': 'bob', 'age': 24}
 
->>>>>>> 117fa920
 class TestToolSchema:
     @pytest.mark.anyio
     async def test_context_arg_excluded_from_schema(self):
