--- conflicted
+++ resolved
@@ -316,7 +316,6 @@
         assert result == ["rex", "gertrude"]
 
     @pytest.mark.anyio
-<<<<<<< HEAD
     async def test_call_tool_not_permitted(self):
         async def double(n: int) -> int:
             """Double a number."""
@@ -339,7 +338,7 @@
         authorizer.allow = False
         with pytest.raises(ToolError, match="Unknown tool: double"):
             await manager.call_tool("double", {"n": 5})
-=======
+
     async def test_call_custom_tool_(self):
         sum_1_called = anyio.Event()
         sum_2_called = anyio.Event()
@@ -371,8 +370,6 @@
         assert result == 6
         assert sum_1_called.is_set()
 
->>>>>>> 6288e265
-
 
 class TestToolSchema:
     @pytest.mark.anyio
